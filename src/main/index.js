/* eslint-disable no-console */
// Module imports
<<<<<<< HEAD
import Path from 'path';
import Url from 'url';
import Jayson from 'jayson';
import Semver from 'semver';
import Https from 'https';
import Keytar from 'keytar';
import ChildProcess from 'child_process';
import Assert from 'assert';
import { app, dialog, BrowserWindow, globalShortcut, ipcMain, Menu, Tray } from 'electron';
import { autoUpdater } from 'electron-updater';
import log from 'electron-log';
import mainMenu from './menu/mainMenu';
import contextMenu from './menu/contextMenu';

const localVersion = app.getVersion();

// Debug configs
const isDevelopment = process.env.NODE_ENV === 'development';

// For now, log info messages in production for easier debugging of built apps
log.transports.file.level = 'info';
autoUpdater.autoDownload = true;


// Misc constants
const LATEST_RELEASE_API_URL = 'https://api.github.com/repos/lbryio/lbry-app/releases/latest';
const DAEMON_PATH = process.env.LBRY_DAEMON || Path.join(__static, 'daemon/lbrynet-daemon');
const rendererUrl = isDevelopment
  ? `http://localhost:${process.env.ELECTRON_WEBPACK_WDS_PORT}`
  : `file://${__dirname}/index.html`;

const client = Jayson.client.http({
  host: 'localhost',
  port: 5279,
  path: '/',
  timeout: 1000,
});

// Keep a global reference of the window object, if you don't, the window will
// be closed automatically when the JavaScript object is garbage collected.
let rendererWindow;
// Also keep the daemon subprocess alive
let daemonSubprocess;

// This is set to true right before we try to shut the daemon subprocess --
// if it dies when we didn't ask it to shut down, we want to alert the user.
let daemonStopRequested = false;


// This is set to true if an auto update has been downloaded through the Electron
// auto-update system and is ready to install. If the user declined an update earlier,
// it will still install on shutdown.
let autoUpdateDownloaded = false;

// Keeps track of whether the user has accepted an auto-update through the interface.
let autoUpdateAccepted = false;

// This is used to keep track of whether we are showing he special dialog
// that we show on Windows after you decline an upgrade and close the app later.
let showingAutoUpdateCloseAlert = false;


// When a quit is attempted, we cancel the quit, do some preparations, then
// this is set to true and app.quit() is called again to quit for real.
let readyToQuit = false;

// If we receive a URI to open from an external app but there's no window to
// sendCredits it to, it's cached in this variable.
let openUri = null;

// Set this to true to minimize on clicking close
// false for normal action
let minimize = true;

// Keep the tray also, it is getting GC'd if put in createTray()
let tray = null;

function processRequestedUri(uri) {
  // Windows normalizes URIs when they're passed in from other apps. On Windows,
  // this function tries to restore the original URI that was typed.
  //   - If the URI has no path, Windows adds a trailing slash. LBRY URIs
  //     can't have a slash with no path, so we just strip it off.
  //   - In a URI with a claim ID, like lbry://channel#claimid, Windows
  //     interprets the hash mark as an anchor and converts it to
  //     lbry://channel/#claimid. We remove the slash here as well.
  // On Linux and Mac, we just return the URI as given.

  if (process.platform === 'win32') {
    return uri.replace(/\/$/, '').replace('/#', '#');
  }
  return uri;
}

/*
 * Replacement for Electron's shell.openItem. The Electron version doesn't
 * reliably work from the main process, and we need to be able to run it
 * when no windows are open.
 */
function openItem(fullPath) {
  const subprocOptions = {
    detached: true,
    stdio: 'ignore',
  };

  let child;
  if (process.platform === 'darwin') {
    child = ChildProcess.spawn('open', [fullPath], subprocOptions);
  } else if (process.platform === 'linux') {
    child = ChildProcess.spawn('xdg-open', [fullPath], subprocOptions);
  } else if (process.platform === 'win32') {
    child = ChildProcess.spawn(fullPath, Object.assign({}, subprocOptions, { shell: true }));
  }

  // Causes child process reference to be garbage collected, allowing main process to exit
  child.unref();
}
/*
 * Quits by first killing the daemon, the calling quitting for real.
 */
export function safeQuit() {
  minimize = false;
  app.quit();
}

function getMenuTemplate() {
  function getToggleItem() {
    if (rendererWindow.isVisible() && rendererWindow.isFocused()) {
      return {
        label: 'Hide LBRY App',
        click: () => rendererWindow.hide(),
      };
    }
    return {
      label: 'Show LBRY App',
      click: () => rendererWindow.show(),
    };
  }

  return [
    getToggleItem(),
    {
      label: 'Quit',
      click: () => safeQuit(),
    },
  ];
}

// This needs to be done as for linux the context menu doesn't update automatically(docs)
function updateTray() {
  const trayContextMenu = Menu.buildFromTemplate(getMenuTemplate());
  if (tray) {
    tray.setContextMenu(trayContextMenu);
  } else {
    console.log('How did update tray get called without a tray?');
  }
}

function createWindow() {
  // Disable renderer process's webSecurity on development to enable CORS.
  let windowConfiguration = {
    backgroundColor: '#155B4A',
    minWidth: 800,
    minHeight: 600,
    autoHideMenuBar: true,
  };

  windowConfiguration = isDevelopment
    ? {
        ...windowConfiguration,
        webPreferences: {
          webSecurity: false,
        },
      }
    : windowConfiguration;

  let window = new BrowserWindow(windowConfiguration);

  window.webContents.session.setUserAgent(`LBRY/${localVersion}`);

  window.maximize();
  if (isDevelopment) {
    window.webContents.openDevTools();
  }
  window.loadURL(rendererUrl);
  if (openUri) {
    // We stored and received a URI that an external app requested before we had a window object
    window.webContents.on('did-finish-load', () => {
      window.webContents.send('open-uri-requested', openUri, true);
    });
  }

  window.removeAllListeners();
=======
import keytar from 'keytar-prebuild';
import SemVer from 'semver';
import url from 'url';
import https from 'https';
import { shell, app, ipcMain, dialog } from 'electron';
import Daemon from './Daemon';
import Tray from './Tray';
import createWindow from './createWindow';

// Keep a global reference, if you don't, they will be closed automatically when the JavaScript
// object is garbage collected.
let rendererWindow;
// eslint-disable-next-line no-unused-vars
let tray;
let daemon;

let isQuitting;

const updateRendererWindow = window => {
  rendererWindow = window;
};

const installExtensions = async () => {
  // eslint-disable-next-line import/no-extraneous-dependencies,global-require
  const installer = require('electron-devtools-installer');
  // eslint-disable-next-line import/no-extraneous-dependencies,global-require
  const devtronExtension = require('devtron');
  const forceDownload = !!process.env.UPGRADE_EXTENSIONS;
  const extensions = ['REACT_DEVELOPER_TOOLS', 'REDUX_DEVTOOLS'];

  return Promise.all(
    extensions.map(
      name => installer.default(installer[name], forceDownload),
      devtronExtension.install()
    )
  ).catch(console.log);
};
>>>>>>> 89409420

app.setAsDefaultProtocolClient('lbry');
app.setName('LBRY');

app.on('ready', async () => {
  daemon = new Daemon();
  daemon.on('exit', () => {
    daemon = null;
    if (!isQuitting) {
      dialog.showErrorBox(
        'Daemon has Exited',
        'The daemon may have encountered an unexpected error, or another daemon instance is already running.'
      );
      app.quit();
    }
  });
  daemon.launch();
  if (process.env.NODE_ENV === 'development') {
    await installExtensions();
  }
  rendererWindow = createWindow();
  tray = new Tray(rendererWindow, updateRendererWindow);
  tray.create();
});

app.on('activate', () => {
  // On macOS it's common to re-create a window in the app when the
  // dock icon is clicked and there are no other windows open.
  if (!rendererWindow) rendererWindow = createWindow();
});

app.on('will-quit', () => {
  isQuitting = true;
  if (daemon) daemon.quit();
});

// https://electronjs.org/docs/api/app#event-will-finish-launching
app.on('will-finish-launching', () => {
  // Protocol handler for macOS
  app.on('open-url', (event, URL) => {
    event.preventDefault();
    if (rendererWindow && !rendererWindow.isDestroyed()) {
      rendererWindow.webContents.send('open-uri-requested', URL);
      rendererWindow.show();
      rendererWindow.focus();
    } else {
      rendererWindow = createWindow(URL);
    }
  });
});

app.on('window-all-closed', () => {
<<<<<<< HEAD
  // On macOS it is common for applications and their menu bar
  // to stay active until the user quits explicitly with Cmd + Q
  if (process.platform !== 'darwin') {
    app.quit();
  }
});

app.on('before-quit', event => {
  if (!readyToQuit) {
    // We need to shutdown the daemon before we're ready to actually quit. This
    // event will be triggered re-entrantly once preparation is done.
    event.preventDefault();
    shutdownDaemonAndQuit();
  } else if (autoUpdateDownloaded) {
    if (autoUpdateAccepted) {
      // User accepted the update, so install the update and restart.
      autoUpdater.quitAndInstall();
    } else if (process.platform == 'win32' && !showingAutoUpdateCloseAlert) {
      // We have an update downloaded, but the user declined it (or closed the app without
      // accepting it). Now the user is closing the app, so the new update will install.
      // On Mac this is silent, but on Windows they get a confusing permission escalation
      // dialog, so we show Windows users a warning dialog first.
      event.preventDefault();
      showingAutoUpdateCloseAlert = true;
      dialog.showMessageBox({
        type: 'info',
        title: 'LBRY Will Upgrade',
        message: 'LBRY has a pending upgrade. Please select "Yes" to install it on the prompt shown after this one.',
      }, () => {
        // After the user approves the dialog, we can quit once and for all.
        quitNow();
      });
    }
  }
=======
  // Subscribe to event so the app doesn't quit when closing the window.
>>>>>>> 89409420
});

ipcMain.on('upgrade', (event, installerPath) => {
  app.on('quit', () => {
    console.log('Launching upgrade installer at', installerPath);
    // This gets triggered called after *all* other quit-related events, so
    // we'll only get here if we're fully prepared and quitting for real.
    shell.openItem(installerPath);
  });
  // what to do if no shutdown in a long time?
  console.log('Update downloaded to', installerPath);
  console.log(
    'The app will close, and you will be prompted to install the latest version of LBRY.'
  );
  console.log('After the install is complete, please reopen the app.');
  app.quit();
});

ipcMain.on('version-info-requested', () => {
  function formatRc(ver) {
    // Adds dash if needed to make RC suffix SemVer friendly
    return ver.replace(/([^-])rc/, '$1-rc');
  }

  const localVersion = app.getVersion();
  const latestReleaseAPIURL = 'https://api.github.com/repos/lbryio/lbry-app/releases/latest';
  const opts = {
    headers: {
      'User-Agent': `LBRY/${localVersion}`,
    },
  };
  let result = '';

  const req = https.get(Object.assign(opts, url.parse(latestReleaseAPIURL)), res => {
    res.on('data', data => {
      result += data;
    });
    res.on('end', () => {
      const tagName = JSON.parse(result).tag_name;
      const [, remoteVersion] = tagName.match(/^v([\d.]+(?:-?rc\d+)?)$/);
      if (!remoteVersion) {
        if (rendererWindow) {
          rendererWindow.webContents.send('version-info-received', null);
        }
      } else {
        const upgradeAvailable = SemVer.gt(formatRc(remoteVersion), formatRc(localVersion));
        if (rendererWindow) {
          rendererWindow.webContents.send('version-info-received', {
            remoteVersion,
            localVersion,
            upgradeAvailable,
          });
        }
      }
    });
  });

  req.on('error', err => {
    console.log('Failed to get current version from GitHub. Error:', err);
    if (rendererWindow) {
      rendererWindow.webContents.send('version-info-received', null);
    }
  });
});


autoUpdater.on('update-downloaded', () => {
  autoUpdateDownloaded = true;
});

ipcMain.on('autoUpdateAccepted', () => {
  autoUpdateAccepted = true;
  minimize = false;
  app.quit();
});


ipcMain.on('get-auth-token', event => {
  keytar.getPassword('LBRY', 'auth_token').then(token => {
    event.sender.send('auth-token-response', token ? token.toString().trim() : null);
  });
});

ipcMain.on('set-auth-token', (event, token) => {
  keytar.setPassword('LBRY', 'auth_token', token ? token.toString().trim() : null);
});

process.on('uncaughtException', error => {
  dialog.showErrorBox('Error Encountered', `Caught error: ${error}`);
  isQuitting = true;
  if (daemon) daemon.quit();
  app.exit(1);
});

// Force single instance application
const isSecondInstance = app.makeSingleInstance(argv => {
  // Protocol handler for win32
  // argv: An array of the second instance’s (command line / deep linked) arguments

  let URI;
  if (process.platform === 'win32' && String(argv[1]).startsWith('lbry')) {
    // Keep only command line / deep linked arguments
    URI = argv[1].replace(/\/$/, '').replace('/#', '#');
  }

  if (rendererWindow && !rendererWindow.isDestroyed()) {
    rendererWindow.webContents.send('open-uri-requested', URI);

    rendererWindow.show();
    rendererWindow.focus();
  } else {
    rendererWindow = createWindow(URI);
  }
});

if (isSecondInstance) {
  app.exit();
}<|MERGE_RESOLUTION|>--- conflicted
+++ resolved
@@ -1,207 +1,31 @@
 /* eslint-disable no-console */
 // Module imports
-<<<<<<< HEAD
-import Path from 'path';
-import Url from 'url';
-import Jayson from 'jayson';
-import Semver from 'semver';
-import Https from 'https';
-import Keytar from 'keytar';
-import ChildProcess from 'child_process';
-import Assert from 'assert';
-import { app, dialog, BrowserWindow, globalShortcut, ipcMain, Menu, Tray } from 'electron';
-import { autoUpdater } from 'electron-updater';
-import log from 'electron-log';
-import mainMenu from './menu/mainMenu';
-import contextMenu from './menu/contextMenu';
-
-const localVersion = app.getVersion();
-
-// Debug configs
-const isDevelopment = process.env.NODE_ENV === 'development';
-
-// For now, log info messages in production for easier debugging of built apps
-log.transports.file.level = 'info';
-autoUpdater.autoDownload = true;
-
-
-// Misc constants
-const LATEST_RELEASE_API_URL = 'https://api.github.com/repos/lbryio/lbry-app/releases/latest';
-const DAEMON_PATH = process.env.LBRY_DAEMON || Path.join(__static, 'daemon/lbrynet-daemon');
-const rendererUrl = isDevelopment
-  ? `http://localhost:${process.env.ELECTRON_WEBPACK_WDS_PORT}`
-  : `file://${__dirname}/index.html`;
-
-const client = Jayson.client.http({
-  host: 'localhost',
-  port: 5279,
-  path: '/',
-  timeout: 1000,
-});
-
-// Keep a global reference of the window object, if you don't, the window will
-// be closed automatically when the JavaScript object is garbage collected.
-let rendererWindow;
-// Also keep the daemon subprocess alive
-let daemonSubprocess;
-
-// This is set to true right before we try to shut the daemon subprocess --
-// if it dies when we didn't ask it to shut down, we want to alert the user.
-let daemonStopRequested = false;
-
-
-// This is set to true if an auto update has been downloaded through the Electron
-// auto-update system and is ready to install. If the user declined an update earlier,
-// it will still install on shutdown.
-let autoUpdateDownloaded = false;
-
-// Keeps track of whether the user has accepted an auto-update through the interface.
-let autoUpdateAccepted = false;
-
-// This is used to keep track of whether we are showing he special dialog
-// that we show on Windows after you decline an upgrade and close the app later.
-let showingAutoUpdateCloseAlert = false;
-
-
-// When a quit is attempted, we cancel the quit, do some preparations, then
-// this is set to true and app.quit() is called again to quit for real.
-let readyToQuit = false;
-
-// If we receive a URI to open from an external app but there's no window to
-// sendCredits it to, it's cached in this variable.
-let openUri = null;
-
-// Set this to true to minimize on clicking close
-// false for normal action
-let minimize = true;
-
-// Keep the tray also, it is getting GC'd if put in createTray()
-let tray = null;
-
-function processRequestedUri(uri) {
-  // Windows normalizes URIs when they're passed in from other apps. On Windows,
-  // this function tries to restore the original URI that was typed.
-  //   - If the URI has no path, Windows adds a trailing slash. LBRY URIs
-  //     can't have a slash with no path, so we just strip it off.
-  //   - In a URI with a claim ID, like lbry://channel#claimid, Windows
-  //     interprets the hash mark as an anchor and converts it to
-  //     lbry://channel/#claimid. We remove the slash here as well.
-  // On Linux and Mac, we just return the URI as given.
-
-  if (process.platform === 'win32') {
-    return uri.replace(/\/$/, '').replace('/#', '#');
-  }
-  return uri;
-}
-
-/*
- * Replacement for Electron's shell.openItem. The Electron version doesn't
- * reliably work from the main process, and we need to be able to run it
- * when no windows are open.
- */
-function openItem(fullPath) {
-  const subprocOptions = {
-    detached: true,
-    stdio: 'ignore',
-  };
-
-  let child;
-  if (process.platform === 'darwin') {
-    child = ChildProcess.spawn('open', [fullPath], subprocOptions);
-  } else if (process.platform === 'linux') {
-    child = ChildProcess.spawn('xdg-open', [fullPath], subprocOptions);
-  } else if (process.platform === 'win32') {
-    child = ChildProcess.spawn(fullPath, Object.assign({}, subprocOptions, { shell: true }));
-  }
-
-  // Causes child process reference to be garbage collected, allowing main process to exit
-  child.unref();
-}
-/*
- * Quits by first killing the daemon, the calling quitting for real.
- */
-export function safeQuit() {
-  minimize = false;
-  app.quit();
-}
-
-function getMenuTemplate() {
-  function getToggleItem() {
-    if (rendererWindow.isVisible() && rendererWindow.isFocused()) {
-      return {
-        label: 'Hide LBRY App',
-        click: () => rendererWindow.hide(),
-      };
-    }
-    return {
-      label: 'Show LBRY App',
-      click: () => rendererWindow.show(),
-    };
-  }
-
-  return [
-    getToggleItem(),
-    {
-      label: 'Quit',
-      click: () => safeQuit(),
-    },
-  ];
-}
-
-// This needs to be done as for linux the context menu doesn't update automatically(docs)
-function updateTray() {
-  const trayContextMenu = Menu.buildFromTemplate(getMenuTemplate());
-  if (tray) {
-    tray.setContextMenu(trayContextMenu);
-  } else {
-    console.log('How did update tray get called without a tray?');
-  }
-}
-
-function createWindow() {
-  // Disable renderer process's webSecurity on development to enable CORS.
-  let windowConfiguration = {
-    backgroundColor: '#155B4A',
-    minWidth: 800,
-    minHeight: 600,
-    autoHideMenuBar: true,
-  };
-
-  windowConfiguration = isDevelopment
-    ? {
-        ...windowConfiguration,
-        webPreferences: {
-          webSecurity: false,
-        },
-      }
-    : windowConfiguration;
-
-  let window = new BrowserWindow(windowConfiguration);
-
-  window.webContents.session.setUserAgent(`LBRY/${localVersion}`);
-
-  window.maximize();
-  if (isDevelopment) {
-    window.webContents.openDevTools();
-  }
-  window.loadURL(rendererUrl);
-  if (openUri) {
-    // We stored and received a URI that an external app requested before we had a window object
-    window.webContents.on('did-finish-load', () => {
-      window.webContents.send('open-uri-requested', openUri, true);
-    });
-  }
-
-  window.removeAllListeners();
-=======
 import keytar from 'keytar-prebuild';
 import SemVer from 'semver';
 import url from 'url';
 import https from 'https';
 import { shell, app, ipcMain, dialog } from 'electron';
+import { autoUpdater } from 'electron-updater';
+import log from 'electron-log';
 import Daemon from './Daemon';
 import Tray from './Tray';
 import createWindow from './createWindow';
+
+// For now, log info messages in production for easier debugging
+log.transports.file.level = '';
+autoUpdater.autoDownload = true;
+
+// This is set to true if an auto update has been downloaded through the Electron
+// auto-update system and is ready to install. If the user declined an update earlier,
+// it will still install on shutdown.
+let autoUpdateDownloaded = false;
+
+// Keeps track of whether the user has accepted an auto-update through the interface.
+let autoUpdateAccepted = false;
+
+// This is used to keep track of whether we are showing he special dialog
+// that we show on Windows after you decline an upgrade and close the app later.
+let showingAutoUpdateCloseAlert = false;
 
 // Keep a global reference, if you don't, they will be closed automatically when the JavaScript
 // object is garbage collected.
@@ -231,7 +55,6 @@
     )
   ).catch(console.log);
 };
->>>>>>> 89409420
 
 app.setAsDefaultProtocolClient('lbry');
 app.setName('LBRY');
@@ -263,7 +86,26 @@
   if (!rendererWindow) rendererWindow = createWindow();
 });
 
-app.on('will-quit', () => {
+app.on('will-quit', (e) => {
+  if (process.platform === 'win32' && autoUpdateDownloaded && !autoUpdateAccepted && !showingAutoUpdateCloseAlert) {
+    // We're on Win and have an update downloaded, but the user declined it (or closed
+    // the app without accepting it). Now the user is closing the app, so the new update
+    // will install. On Mac this is silent, but on Windows they get a confusing permission
+    // escalation dialog, so we show Windows users a warning dialog first.
+
+    showingAutoUpdateCloseAlert = true;
+    dialog.showMessageBox({
+      type: 'info',
+      title: 'LBRY Will Upgrade',
+      message: 'LBRY has a pending upgrade. Please select "Yes" to install it on the prompt shown after this one.',
+    }, () => {
+      app.quit();
+    });
+
+    e.preventDefault();
+    return;
+  }
+
   isQuitting = true;
   if (daemon) daemon.quit();
 });
@@ -284,44 +126,7 @@
 });
 
 app.on('window-all-closed', () => {
-<<<<<<< HEAD
-  // On macOS it is common for applications and their menu bar
-  // to stay active until the user quits explicitly with Cmd + Q
-  if (process.platform !== 'darwin') {
-    app.quit();
-  }
-});
-
-app.on('before-quit', event => {
-  if (!readyToQuit) {
-    // We need to shutdown the daemon before we're ready to actually quit. This
-    // event will be triggered re-entrantly once preparation is done.
-    event.preventDefault();
-    shutdownDaemonAndQuit();
-  } else if (autoUpdateDownloaded) {
-    if (autoUpdateAccepted) {
-      // User accepted the update, so install the update and restart.
-      autoUpdater.quitAndInstall();
-    } else if (process.platform == 'win32' && !showingAutoUpdateCloseAlert) {
-      // We have an update downloaded, but the user declined it (or closed the app without
-      // accepting it). Now the user is closing the app, so the new update will install.
-      // On Mac this is silent, but on Windows they get a confusing permission escalation
-      // dialog, so we show Windows users a warning dialog first.
-      event.preventDefault();
-      showingAutoUpdateCloseAlert = true;
-      dialog.showMessageBox({
-        type: 'info',
-        title: 'LBRY Will Upgrade',
-        message: 'LBRY has a pending upgrade. Please select "Yes" to install it on the prompt shown after this one.',
-      }, () => {
-        // After the user approves the dialog, we can quit once and for all.
-        quitNow();
-      });
-    }
-  }
-=======
   // Subscribe to event so the app doesn't quit when closing the window.
->>>>>>> 89409420
 });
 
 ipcMain.on('upgrade', (event, installerPath) => {
@@ -338,6 +143,15 @@
   );
   console.log('After the install is complete, please reopen the app.');
   app.quit();
+});
+
+autoUpdater.on('update-downloaded', () => {
+  autoUpdateDownloaded = true;
+})
+
+ipcMain.on('autoUpdateAccepted', () => {
+  autoUpdateAccepted = true;
+  autoUpdater.quitAndInstall();
 });
 
 ipcMain.on('version-info-requested', () => {
@@ -387,18 +201,6 @@
   });
 });
 
-
-autoUpdater.on('update-downloaded', () => {
-  autoUpdateDownloaded = true;
-});
-
-ipcMain.on('autoUpdateAccepted', () => {
-  autoUpdateAccepted = true;
-  minimize = false;
-  app.quit();
-});
-
-
 ipcMain.on('get-auth-token', event => {
   keytar.getPassword('LBRY', 'auth_token').then(token => {
     event.sender.send('auth-token-response', token ? token.toString().trim() : null);
