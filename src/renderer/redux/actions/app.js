import * as ACTIONS from 'constants/action_types';
import Lbry from 'lbry';
import {
  selectUpdateUrl,
  selectUpgradeDownloadPath,
  selectUpgradeDownloadItem,
  selectUpgradeFilename,
  selectIsUpgradeSkipped,
  selectRemoteVersion,
<<<<<<< HEAD
  selectCurrentModal,
} from 'redux/selectors/app';
import { doFetchDaemonSettings } from 'redux/actions/settings';
import { doBalanceSubscribe, doFetchTransactions } from 'redux/actions/wallet';
import { doAuthenticate } from 'redux/actions/user';
import { doFetchFileInfosAndPublishedClaims } from 'redux/actions/file_info';
import * as MODALS from 'constants/modal_types';
import { doFetchRewardedContent } from 'redux/actions/content';
import { ipcRenderer, remote } from 'electron';
import Path from 'path';

const { download } = remote.require('electron-dl');
const Fs = remote.require('fs');
const { lbrySettings: config } = require('package.json');
=======
} from "redux/selectors/app";
import { doFetchDaemonSettings } from "redux/actions/settings";
import { doBalanceSubscribe } from "redux/actions/wallet";
import { doAuthenticate } from "redux/actions/user";
import { doFetchFileInfosAndPublishedClaims } from "redux/actions/file_info";
import * as modals from "constants/modal_types";
import { doFetchRewardedContent } from "redux/actions/content";
import { selectCurrentModal } from "redux/selectors/app";
>>>>>>> 4c93119f

const CHECK_UPGRADE_INTERVAL = 10 * 60 * 1000;

export function doOpenModal(modal, modalProps = {}) {
  return {
    type: ACTIONS.OPEN_MODAL,
    data: {
      modal,
      modalProps,
    },
  };
}

export function doCloseModal() {
  return {
    type: ACTIONS.CLOSE_MODAL,
  };
}

export function doUpdateDownloadProgress(percent) {
  return {
    type: ACTIONS.UPGRADE_DOWNLOAD_PROGRESSED,
    data: {
      percent,
    },
  };
}

export function doSkipUpgrade() {
  return {
    type: ACTIONS.SKIP_UPGRADE,
  };
}

export function doStartUpgrade() {
  return function(dispatch, getState) {
    const state = getState();
    const upgradeDownloadPath = selectUpgradeDownloadPath(state);

    ipcRenderer.send('upgrade', upgradeDownloadPath);
  };
}

export function doDownloadUpgrade() {
  return function(dispatch, getState) {
    const state = getState();
    // Make a new directory within temp directory so the filename is guaranteed to be available
    const dir = Fs.mkdtempSync(remote.app.getPath('temp') + Path.sep);
    const upgradeFilename = selectUpgradeFilename(state);

    const options = {
      onProgress: p => dispatch(doUpdateDownloadProgress(Math.round(p * 100))),
      directory: dir,
    };
    download(remote.getCurrentWindow(), selectUpdateUrl(state), options).then(downloadItem => {
      /**
       * TODO: get the download path directly from the download object. It should just be
       * downloadItem.getSavePath(), but the copy on the main process is being garbage collected
       * too soon.
       */

      dispatch({
        type: ACTIONS.UPGRADE_DOWNLOAD_COMPLETED,
        data: {
          downloadItem,
          path: Path.join(dir, upgradeFilename),
        },
      });
    });

    dispatch({
      type: ACTIONS.UPGRADE_DOWNLOAD_STARTED,
    });
    dispatch({
      type: ACTIONS.OPEN_MODAL,
      data: {
        modal: MODALS.DOWNLOADING,
      },
    });
  };
}

export function doCancelUpgrade() {
  return function(dispatch, getState) {
    const state = getState();
    const upgradeDownloadItem = selectUpgradeDownloadItem(state);

    if (upgradeDownloadItem) {
      /*
       * Right now the remote reference to the download item gets garbage collected as soon as the
       * the download is over (maybe even earlier), so trying to cancel a finished download may
       * throw an error.
       */
      try {
        upgradeDownloadItem.cancel();
      } catch (err) {
        console.error(err);
        // Do nothing
      }
    }

    dispatch({ type: ACTIONS.UPGRADE_CANCELLED });
  };
}

export function doCheckUpgradeAvailable() {
  return function(dispatch, getState) {
    const state = getState();
    dispatch({
      type: ACTIONS.CHECK_UPGRADE_START,
    });

    const success = ({ remoteVersion, upgradeAvailable }) => {
      dispatch({
        type: ACTIONS.CHECK_UPGRADE_SUCCESS,
        data: {
          upgradeAvailable,
          remoteVersion,
        },
      });

      if (
        upgradeAvailable &&
        !selectCurrentModal(state) &&
        (!selectIsUpgradeSkipped(state) || remoteVersion !== selectRemoteVersion(state))
      ) {
        dispatch({
          type: ACTIONS.OPEN_MODAL,
          data: {
            modal: MODALS.UPGRADE,
          },
        });
      }
    };

    const fail = () => {
      dispatch({
        type: ACTIONS.CHECK_UPGRADE_FAIL,
      });
    };

    Lbry.getAppVersionInfo().then(success, fail);
  };
}

/*
  Initiate a timer that will check for an app upgrade every 10 minutes.
 */
export function doCheckUpgradeSubscribe() {
  return function(dispatch) {
    const checkUpgradeTimer = setInterval(
      () => dispatch(doCheckUpgradeAvailable()),
      CHECK_UPGRADE_INTERVAL
    );
    dispatch({
      type: ACTIONS.CHECK_UPGRADE_SUBSCRIBE,
      data: { checkUpgradeTimer },
    });
  };
}

export function doCheckDaemonVersion() {
  return function(dispatch) {
    Lbry.version().then(({ lbrynet_version: lbrynetVersion }) => {
      dispatch({
        type:
          config.lbrynetDaemonVersion === lbrynetVersion
            ? ACTIONS.DAEMON_VERSION_MATCH
            : ACTIONS.DAEMON_VERSION_MISMATCH,
      });
    });
  };
}

export function doAlertError(errorList) {
  return function(dispatch) {
    dispatch({
      type: ACTIONS.OPEN_MODAL,
      data: {
        modal: MODALS.ERROR,
        modalProps: { error: errorList },
      },
    });
  };
}

export function doDaemonReady() {
  return function(dispatch, getState) {
    const state = getState();

    dispatch(doAuthenticate());
    dispatch({ type: ACTIONS.DAEMON_READY });
    dispatch(doFetchDaemonSettings());
    dispatch(doBalanceSubscribe());
    dispatch(doFetchFileInfosAndPublishedClaims());
    dispatch(doFetchRewardedContent());
    if (!selectIsUpgradeSkipped(state)) {
      dispatch(doCheckUpgradeAvailable());
    }
    dispatch(doCheckUpgradeSubscribe());
  };
}

export function doShowSnackBar(data) {
  return {
    type: ACTIONS.SHOW_SNACKBAR,
    data,
  };
}

export function doRemoveSnackBarSnack() {
  return {
    type: ACTIONS.REMOVE_SNACKBAR_SNACK,
  };
}

export function doClearCache() {
  return function() {
    window.cacheStore.purge();

    return Promise.resolve();
  };
}

export function doQuit() {
  return function() {
    remote.app.quit();
  };
}

export function doChangeVolume(volume) {
  return function(dispatch) {
    dispatch({
      type: ACTIONS.VOLUME_CHANGED,
      data: {
        volume,
      },
    });
  };
}<|MERGE_RESOLUTION|>--- conflicted
+++ resolved
@@ -7,11 +7,10 @@
   selectUpgradeFilename,
   selectIsUpgradeSkipped,
   selectRemoteVersion,
-<<<<<<< HEAD
   selectCurrentModal,
 } from 'redux/selectors/app';
 import { doFetchDaemonSettings } from 'redux/actions/settings';
-import { doBalanceSubscribe, doFetchTransactions } from 'redux/actions/wallet';
+import { doBalanceSubscribe } from 'redux/actions/wallet';
 import { doAuthenticate } from 'redux/actions/user';
 import { doFetchFileInfosAndPublishedClaims } from 'redux/actions/file_info';
 import * as MODALS from 'constants/modal_types';
@@ -22,16 +21,6 @@
 const { download } = remote.require('electron-dl');
 const Fs = remote.require('fs');
 const { lbrySettings: config } = require('package.json');
-=======
-} from "redux/selectors/app";
-import { doFetchDaemonSettings } from "redux/actions/settings";
-import { doBalanceSubscribe } from "redux/actions/wallet";
-import { doAuthenticate } from "redux/actions/user";
-import { doFetchFileInfosAndPublishedClaims } from "redux/actions/file_info";
-import * as modals from "constants/modal_types";
-import { doFetchRewardedContent } from "redux/actions/content";
-import { selectCurrentModal } from "redux/selectors/app";
->>>>>>> 4c93119f
 
 const CHECK_UPGRADE_INTERVAL = 10 * 60 * 1000;
 
