--- conflicted
+++ resolved
@@ -11,11 +11,8 @@
 import { doAuthenticate } from 'redux/actions/user';
 import { doBalanceSubscribe } from 'redux/actions/wallet';
 import { doPause } from 'redux/actions/media';
-<<<<<<< HEAD
 import { doCheckSubscriptions } from 'redux/actions/subscriptions';
 
-=======
->>>>>>> 77ae75a6
 import {
   selectCurrentModal,
   selectIsUpgradeSkipped,
