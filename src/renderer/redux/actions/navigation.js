<<<<<<< HEAD
import * as ACTIONS from 'constants/action_types';
import { selectHistoryStack, selectHistoryIndex } from 'redux/selectors/navigation';
import { toQueryString } from 'util/query_params';
import amplitude from 'amplitude-js';
=======
import * as types from "constants/action_types";
import {
  computePageFromPath,
  selectPageTitle,
  selectCurrentPage,
  selectCurrentParams,
  selectHistoryStack,
  selectHistoryIndex,
} from "redux/selectors/navigation";
import { doSearch } from "redux/actions/search";
import { toQueryString } from "util/query_params";
>>>>>>> 4c93119f

export function doNavigate(path, params = {}, options = {}) {
  return function(dispatch) {
    if (!path) {
      return;
    }

    let url = path;
    if (params && Object.values(params).length) {
      url += `?${toQueryString(params)}`;
    }

    const { scrollY } = options;

<<<<<<< HEAD
    amplitude.getInstance().logEvent('NAVIGATION', { destination: url });

=======
>>>>>>> 4c93119f
    dispatch({
      type: ACTIONS.HISTORY_NAVIGATE,
      data: { url, index: options.index, scrollY },
    });
  };
}

export function doAuthNavigate(pathAfterAuth = null, params = {}) {
  return function(dispatch) {
    if (pathAfterAuth) {
      dispatch({
        type: ACTIONS.CHANGE_AFTER_AUTH_PATH,
        data: {
          path: `${pathAfterAuth}?${toQueryString(params)}`,
        },
      });
    }
    dispatch(doNavigate('/auth'));
  };
}

export function doHistoryTraverse(dispatch, state, modifier) {
  const stack = selectHistoryStack(state);
  const index = selectHistoryIndex(state) + modifier;

  if (index >= 0 && index < stack.length) {
    const historyItem = stack[index];
    dispatch(doNavigate(historyItem.path, {}, { scrollY: historyItem.scrollY, index }));
  }
}

export function doHistoryBack() {
  return function(dispatch, getState) {
    return doHistoryTraverse(dispatch, getState(), -1);
  };
}

export function doHistoryForward() {
  return function(dispatch, getState) {
    return doHistoryTraverse(dispatch, getState(), 1);
  };
}

export function doRecordScroll(scroll) {
  return function(dispatch) {
    dispatch({
      type: ACTIONS.WINDOW_SCROLLED,
      data: { scrollY: scroll },
    });
  };
}<|MERGE_RESOLUTION|>--- conflicted
+++ resolved
@@ -1,21 +1,6 @@
-<<<<<<< HEAD
 import * as ACTIONS from 'constants/action_types';
 import { selectHistoryStack, selectHistoryIndex } from 'redux/selectors/navigation';
 import { toQueryString } from 'util/query_params';
-import amplitude from 'amplitude-js';
-=======
-import * as types from "constants/action_types";
-import {
-  computePageFromPath,
-  selectPageTitle,
-  selectCurrentPage,
-  selectCurrentParams,
-  selectHistoryStack,
-  selectHistoryIndex,
-} from "redux/selectors/navigation";
-import { doSearch } from "redux/actions/search";
-import { toQueryString } from "util/query_params";
->>>>>>> 4c93119f
 
 export function doNavigate(path, params = {}, options = {}) {
   return function(dispatch) {
@@ -30,11 +15,6 @@
 
     const { scrollY } = options;
 
-<<<<<<< HEAD
-    amplitude.getInstance().logEvent('NAVIGATION', { destination: url });
-
-=======
->>>>>>> 4c93119f
     dispatch({
       type: ACTIONS.HISTORY_NAVIGATE,
       data: { url, index: options.index, scrollY },
