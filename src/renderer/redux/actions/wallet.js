--- conflicted
+++ resolved
@@ -29,22 +29,13 @@
   };
 }
 
-<<<<<<< HEAD
-export function doFetchTransactions(fetch_tip_info = true) {
-  return function(dispatch) {
-=======
 export function doFetchTransactions() {
-  return function(dispatch, getState) {
->>>>>>> 4c93119f
+  return function(dispatch) {
     dispatch({
       type: ACTIONS.FETCH_TRANSACTIONS_STARTED,
     });
 
-<<<<<<< HEAD
-    Lbry.transaction_list({ include_tip_info: fetch_tip_info }).then(results => {
-=======
-    lbry.transaction_list({ include_tip_info: true }).then(results => {
->>>>>>> 4c93119f
+    Lbry.transaction_list({ include_tip_info: true }).then(results => {
       dispatch({
         type: ACTIONS.FETCH_TRANSACTIONS_COMPLETED,
         data: {
