.form-row {
  display: flex;
  flex-direction: row;
  align-items: flex-end;

  .form-field:not(:first-of-type) {
    padding-left: $spacing-vertical;
  }

  &.form-row--centered {
    justify-content: center;
  }

  &.form-row--padded {
    padding-top: $spacing-vertical * 2/3;
  }

  &.form-row--vertically-centered {
    align-items: center;
  }

  .form-field.form-field--stretch {
    width: 100%;

    input {
      width: 100%;
      max-width: 400px;
    }
  }

  input + .btn {
    margin-left: $spacing-vertical * 1/3;
  }
}

.form-field--SimpleMDE {
  display: block;
  width: 100%;
}

.form-field__input {
  display: flex;
  padding-top: $spacing-vertical / 3;
  height: 36px;

  input[type='checkbox'],
  input[type='radio'] {
    margin-top: 5px;
  }

<<<<<<< HEAD
  input.paginate-channel {
    width: 35px;
=======
  &.form-field--auto-height {
    height: auto;
>>>>>>> afaad191
  }
}

.form-field__help,
.form-field__label,
.form-field__error {
  font-size: 12px;
  font-family: 'metropolis-medium';
}

.form-field__label {
  color: var(--color-black);
}

.form-field__help {
  color: var(--color-grey-dark);
  padding-top: $spacing-vertical * 1/3;
}

.form-field__error {
  color: var(--color-error);
}

.form-field__prefix,
.form-field__postfix {
  font-family: 'metropolis-medium';
}

.form-field__prefix {
  padding-right: $spacing-vertical * 1/3;
}

.form-field__postfix {
  padding-left: $spacing-vertical * 1/3;
}

// Not sure if I like these
// Maybe this should be in gui.scss?
.input--price-amount {
  width: 60px;
}

.input--address {
  width: 370px;
}<|MERGE_RESOLUTION|>--- conflicted
+++ resolved
@@ -48,13 +48,12 @@
     margin-top: 5px;
   }
 
-<<<<<<< HEAD
   input.paginate-channel {
     width: 35px;
-=======
+  }
+    
   &.form-field--auto-height {
     height: auto;
->>>>>>> afaad191
   }
 }
 
