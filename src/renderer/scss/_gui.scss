--- conflicted
+++ resolved
@@ -369,13 +369,12 @@
   }
 }
 
-<<<<<<< HEAD
 .error-text {
   color: var(--color-error);
-=======
+}
+
 .thumbnail-preview {
   height: var(--thumbnail-preview-height);
   width: var(--thumbnail-preview-width);
   border: var(--thumbnail-preview-border);
->>>>>>> ccd49cd6
 }