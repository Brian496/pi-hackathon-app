// @flow
import * as React from 'react';
import { buildURI, normalizeURI, MODALS } from 'lbry-redux';
import FileViewer from 'component/fileViewer';
import Thumbnail from 'component/common/thumbnail';
import FilePrice from 'component/filePrice';
import FileDetails from 'component/fileDetails';
import FileActions from 'component/fileActions';
import UriIndicator from 'component/uriIndicator';
import Icon from 'component/common/icon';
import DateTime from 'component/dateTime';
import * as icons from 'constants/icons';
import Button from 'component/button';
import SubscribeButton from 'component/subscribeButton';
import ViewOnWebButton from 'component/viewOnWebButton';
import Page from 'component/page';
import type { Claim } from 'types/claim';
import type { Subscription } from 'types/subscription';
import FileDownloadLink from 'component/fileDownloadLink';
import classnames from 'classnames';
import getMediaType from 'util/getMediaType';
import RecommendedContent from 'component/recommendedContent';

type Props = {
  claim: Claim,
  fileInfo: {},
  metadata: {
    title: string,
    thumbnail: string,
    file_name: string,
    nsfw: boolean,
  },
  contentType: string,
  uri: string,
  rewardedContentClaimIds: Array<string>,
  obscureNsfw: boolean,
  claimIsMine: boolean,
  costInfo: ?{},
  navigate: (string, ?{}) => void,
  openModal: ({ id: string }, { uri: string }) => void,
  fetchFileInfo: string => void,
  fetchCostInfo: string => void,
  prepareEdit: ({}, string) => void,
  checkSubscription: ({ channelName: string, uri: string }) => void,
  subscriptions: Array<Subscription>,
};

class FilePage extends React.Component<Props> {
  static PLAYABLE_MEDIA_TYPES = ['audio', 'video'];
  static PREVIEW_MEDIA_TYPES = [
    'text',
    'model',
    'image',
    'script',
    'document',
    '3D-file',
    // Bypass unplayable files
    // TODO: Find a better way to detect supported types
    'application',
  ];

  componentDidMount() {
    const { uri, fileInfo, fetchFileInfo, fetchCostInfo } = this.props;

    if (fileInfo === undefined) {
      fetchFileInfo(uri);
    }

    // See https://github.com/lbryio/lbry-desktop/pull/1563 for discussion
    fetchCostInfo(uri);

    this.checkSubscription(this.props);
  }

  componentWillReceiveProps(nextProps: Props) {
    const { fetchFileInfo, uri } = this.props;
    if (nextProps.fileInfo === undefined) {
      fetchFileInfo(uri);
    }
  }

  checkSubscription = (props: Props) => {
    if (props.subscriptions.find(sub => sub.channelName === props.claim.channel_name)) {
      props.checkSubscription({
        channelName: props.claim.channel_name,
        uri: buildURI(
          {
            contentName: props.claim.channel_name,
            claimId: props.claim.value.publisherSignature.certificateId,
          },
          false
        ),
      });
    }
  };

  render() {
    const {
      claim,
      metadata,
      contentType,
      uri,
      rewardedContentClaimIds,
      obscureNsfw,
      openModal,
      claimIsMine,
      prepareEdit,
      navigate,
      costInfo,
      fileInfo,
    } = this.props;

    // File info
    const { title, thumbnail } = metadata;
    const { height, channel_name: channelName, value } = claim;
    const { PLAYABLE_MEDIA_TYPES, PREVIEW_MEDIA_TYPES } = FilePage;
    const isRewardContent = rewardedContentClaimIds.includes(claim.claim_id);
    const shouldObscureThumbnail = obscureNsfw && metadata.nsfw;
    const fileName = fileInfo ? fileInfo.file_name : null;
    const mediaType = getMediaType(contentType, fileName);
    const showFile =
      PLAYABLE_MEDIA_TYPES.includes(mediaType) || PREVIEW_MEDIA_TYPES.includes(mediaType);
    const channelClaimId =
      value && value.publisherSignature && value.publisherSignature.certificateId;
    let subscriptionUri;
    if (channelName && channelClaimId) {
      subscriptionUri = buildURI({ channelName, claimId: channelClaimId }, false);
    }
    const speechSharable =
      costInfo &&
      costInfo.cost === 0 &&
      contentType &&
      ['video', 'image'].includes(contentType.split('/')[0]);

    // We want to use the short form uri for editing
    // This is what the user is used to seeing, they don't care about the claim id
    // We will select the claim id before they publish
    let editUri;
    if (claimIsMine) {
      const uriObject = { contentName: claim.name, claimId: claim.claim_id };
      if (channelName) {
        uriObject.channelName = channelName;
      }

      editUri = buildURI(uriObject);
    }

    return (
      <Page forContent>
        <section className="content__wrapper">
          {showFile && <FileViewer className="content__embedded" uri={uri} mediaType={mediaType} />}
          {!showFile &&
            (thumbnail ? (
              <Thumbnail shouldObscure={shouldObscureThumbnail} src={thumbnail} />
            ) : (
              <div
                className={classnames('content__empty', {
                  'content__empty--nsfw': shouldObscureThumbnail,
                })}
              >
                <div className="card__media-text">
                  {__("Sorry, looks like we can't preview this file.")}
                </div>
              </div>
            ))}

          <div className="card__content">
            <div className="card__title-identity--file">
              <h1 className="card__title card__title--file">{title}</h1>
              <div className="card__title-identity-icons">
                {isRewardContent && <Icon iconColor="red" tooltip="bottom" icon={icons.FEATURED} />}
                <FilePrice filePage uri={normalizeURI(uri)} />
              </div>
            </div>
            <span className="card__subtitle card__subtitle--file">
              {__('Published on')}&nbsp;
              <DateTime block={height} show={DateTime.SHOW_DATE} />
            </span>
            {metadata.nsfw && <div>NSFW</div>}
            <div className="card__channel-info">
              <UriIndicator uri={uri} link />
            </div>
            <div className="card__actions card__actions--no-margin card__actions--between">
              <div className="card__actions">
                {claimIsMine ? (
                  <Button
                    button="primary"
                    icon={icons.EDIT}
                    label={__('Edit')}
                    onClick={() => {
                      prepareEdit(claim, editUri);
                      navigate('/publish');
                    }}
                  />
                ) : (
                  <SubscribeButton uri={subscriptionUri} channelName={channelName} />
                )}
                {!claimIsMine && (
                  <Button
                    button="alt"
                    icon={icons.GIFT}
                    label={__('Send a tip')}
                    onClick={() => openModal({ id: MODALS.SEND_TIP }, { uri })}
                  />
                )}
                {speechSharable && (
                  <ViewOnWebButton claimId={claim.claim_id} claimName={claim.name} />
                )}
              </div>

              <div className="card__actions">
                <FileDownloadLink uri={uri} />
                <FileActions uri={uri} claimId={claim.claim_id} />
              </div>
<<<<<<< HEAD
              <FormRow padded>
                <ToolTip onComponent body={__('Automatically download and play free content.')}>
                  <FormField
                    name="autoplay"
                    type="checkbox"
                    postfix={__('Autoplay')}
                    checked={autoplay}
                    onChange={this.onAutoplayChange}
                  />
                </ToolTip>
              </FormRow>
=======
>>>>>>> d83f4802
            </div>
            <div className="card__content--extra-padding">
              <FileDetails uri={uri} />
            </div>
          </div>
        </section>
        <RecommendedContent uri={uri} channelUri={`lbry://${subscriptionUri}`} />
      </Page>
    );
  }
}

export default FilePage;<|MERGE_RESOLUTION|>--- conflicted
+++ resolved
@@ -212,20 +212,6 @@
                 <FileDownloadLink uri={uri} />
                 <FileActions uri={uri} claimId={claim.claim_id} />
               </div>
-<<<<<<< HEAD
-              <FormRow padded>
-                <ToolTip onComponent body={__('Automatically download and play free content.')}>
-                  <FormField
-                    name="autoplay"
-                    type="checkbox"
-                    postfix={__('Autoplay')}
-                    checked={autoplay}
-                    onChange={this.onAutoplayChange}
-                  />
-                </ToolTip>
-              </FormRow>
-=======
->>>>>>> d83f4802
             </div>
             <div className="card__content--extra-padding">
               <FileDetails uri={uri} />
