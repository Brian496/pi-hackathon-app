--- conflicted
+++ resolved
@@ -1,4 +1,3 @@
-<<<<<<< HEAD
 /* eslint-disable react/jsx-filename-extension */
 import React from 'react';
 import ReactDOM from 'react-dom';
@@ -7,7 +6,8 @@
 import { Provider } from 'react-redux';
 import store from 'store';
 import SplashScreen from 'component/splash';
-import { doDaemonReady } from 'redux/actions/app';
+import { doDaemonReady, doShowSnackBar, doConditionalAuthNavigate } from 'redux/actions/app';
+import { doUserEmailVerify } from 'redux/actions/user';
 import { doNavigate } from 'redux/actions/navigation';
 import { doDownloadLanguages } from 'redux/actions/settings';
 import * as ACTIONS from 'constants/action_types';
@@ -16,27 +16,6 @@
 import 'scss/all.scss';
 import { ipcRenderer, remote, shell } from 'electron';
 import app from './app';
-=======
-import React from "react";
-import ReactDOM from "react-dom";
-import App from "component/app/index.js";
-import SnackBar from "component/snackBar";
-import { Provider } from "react-redux";
-import store from "store.js";
-import SplashScreen from "component/splash";
-import {
-  doDaemonReady,
-  doShowSnackBar,
-  doConditionalAuthNavigate,
-} from "redux/actions/app";
-import { doNavigate } from "redux/actions/navigation";
-import { doUserEmailVerify } from "redux/actions/user";
-import { doDownloadLanguages } from "redux/actions/settings";
-import * as types from "constants/action_types";
-import amplitude from "amplitude-js";
-import lbry from "lbry";
-import "scss/all.scss";
->>>>>>> d038a654
 
 const { contextMenu } = remote.require('./main.js');
 
@@ -50,32 +29,24 @@
   event.preventDefault();
 });
 
-<<<<<<< HEAD
-ipcRenderer.on('open-uri-requested', (event, uri) => {
+ipcRenderer.on('open-uri-requested', (event, uri, newSession) => {
   if (uri && uri.startsWith('lbry://')) {
-    app.store.dispatch(doNavigate('/show', { uri }));
-=======
-ipcRenderer.on("open-uri-requested", (event, uri, newSession) => {
-  if (uri && uri.startsWith("lbry://")) {
-    if (uri.startsWith("lbry://?verify=")) {
+    if (uri.startsWith('lbry://?verify=')) {
       let verification = {};
       try {
         verification = JSON.parse(atob(uri.substring(15)));
-      } catch (error) {}
+      } catch (error) {
+        console.log(error);
+      }
       if (verification.token && verification.recaptcha) {
         app.store.dispatch(doConditionalAuthNavigate(newSession));
-        app.store.dispatch(
-          doUserEmailVerify(verification.token, verification.recaptcha)
-        );
+        app.store.dispatch(doUserEmailVerify(verification.token, verification.recaptcha));
       } else {
-        app.store.dispatch(
-          doShowSnackBar({ message: "Invalid Verification URI" })
-        );
+        app.store.dispatch(doShowSnackBar({ message: 'Invalid Verification URI' }));
       }
     } else {
-      app.store.dispatch(doNavigate("/show", { uri }));
+      app.store.dispatch(doNavigate('/show', { uri }));
     }
->>>>>>> d038a654
   }
 });
 
