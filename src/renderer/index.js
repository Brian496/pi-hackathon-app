/* eslint-disable react/jsx-filename-extension */
import amplitude from 'amplitude-js';
import App from 'component/app';
import SnackBar from 'component/snackBar';
import SplashScreen from 'component/splash';
import * as ACTIONS from 'constants/action_types';
import { ipcRenderer, remote, shell } from 'electron';
import lbry from 'lbry';
import React from 'react';
import ReactDOM from 'react-dom';
import { Provider } from 'react-redux';
<<<<<<< HEAD
import { doConditionalAuthNavigate, doDaemonReady, doShowSnackBar, doAutoUpdate } from 'redux/actions/app';
=======
import { doConditionalAuthNavigate, doDaemonReady, doShowSnackBar } from 'redux/actions/app';
>>>>>>> a8258353
import { doUpdateIsNightAsync } from 'redux/actions/settings';
import { doNavigate } from 'redux/actions/navigation';
import { doDownloadLanguages } from 'redux/actions/settings';
import { doUserEmailVerify } from 'redux/actions/user';
import 'scss/all.scss';
import store from 'store';
import app from './app';

const { autoUpdater } = remote.require('electron-updater');

autoUpdater.logger = remote.require("electron-log");

window.addEventListener('contextmenu', event => {
  contextMenu(remote.getCurrentWindow(), event.x, event.y, app.env === 'development');
  event.preventDefault();
});

ipcRenderer.on('open-uri-requested', (event, uri, newSession) => {
  if (uri && uri.startsWith('lbry://')) {
    if (uri.startsWith('lbry://?verify=')) {
      let verification = {};
      try {
        verification = JSON.parse(atob(uri.substring(15)));
      } catch (error) {
        console.log(error);
      }
      if (verification.token && verification.recaptcha) {
        app.store.dispatch(doConditionalAuthNavigate(newSession));
        app.store.dispatch(doUserEmailVerify(verification.token, verification.recaptcha));
      } else {
        app.store.dispatch(doShowSnackBar({ message: 'Invalid Verification URI' }));
      }
    } else {
      app.store.dispatch(doNavigate('/show', { uri }));
    }
  }
});

ipcRenderer.on('open-menu', (event, uri) => {
  if (uri && uri.startsWith('/help')) {
    app.store.dispatch(doNavigate('/help'));
  }
});

const { dock } = remote.app;

ipcRenderer.on('window-is-focused', () => {
  if (!dock) return;
  app.store.dispatch({ type: ACTIONS.WINDOW_FOCUSED });
  dock.setBadge('');
});

((history, ...args) => {
  const { replaceState } = history;
  const newHistory = history;
  newHistory.replaceState = (_, __, path) => {
    amplitude.getInstance().logEvent('NAVIGATION', { destination: path ? path.slice(1) : path });
    return replaceState.apply(history, args);
  };
})(window.history);

document.addEventListener('click', event => {
  let { target } = event;
  while (target && target !== document) {
    if (target.matches('a') || target.matches('button')) {
      // TODO: Look into using accessiblity labels (this would also make the app more accessible)
      const hrefParts = window.location.href.split('#');
      const element = target.title || (target.textContent && target.textContent.trim());
      if (element) {
        amplitude.getInstance().logEvent('CLICK', {
          target: element,
          location: hrefParts.length > 1 ? hrefParts[hrefParts.length - 1] : '/',
        });
      } else {
        amplitude.getInstance().logEvent('UNMARKED_CLICK', {
          location: hrefParts.length > 1 ? hrefParts[hrefParts.length - 1] : '/',
          source: target.outerHTML,
        });
      }
    }
    if (target.matches('a[href^="http"]') || target.matches('a[href^="mailto"]')) {
      event.preventDefault();
      shell.openExternal(target.href);
      return;
    }
    target = target.parentNode;
  }
});

const init = () => {
<<<<<<< HEAD
  autoUpdater.on("update-downloaded", () => {
    app.store.dispatch(doAutoUpdate());
  });

  if (["win32", "darwin"].includes(process.platform)) {
    autoUpdater.on("update-available", () => {
      console.log("Update available");
    });
    autoUpdater.on("update-not-available", () => {
      console.log("Update not available");
    });
    autoUpdater.on("update-downloaded", () => {
      console.log("Update downloaded");
      app.store.dispatch(doAutoUpdate());
    });
  }
=======
  app.store.dispatch(doUpdateIsNightAsync());
>>>>>>> a8258353
  app.store.dispatch(doDownloadLanguages());

  function onDaemonReady() {
    lbry.status().then(info => {
      amplitude.getInstance().init(
        // Amplitude API Key
        '0b130efdcbdbf86ec2f7f9eff354033e',
        info.lbry_id,
        null,
        () => {
          window.sessionStorage.setItem('loaded', 'y'); // once we've made it here once per session, we don't need to show splash again
          app.store.dispatch(doDaemonReady());

          ReactDOM.render(
            <Provider store={store}>
              <div>
                <App />
                <SnackBar />
              </div>
            </Provider>,
            document.getElementById('app')
          );
        }
      );
    });
  }

  if (window.sessionStorage.getItem('loaded') === 'y') {
    onDaemonReady();
  } else {
    ReactDOM.render(
      <Provider store={store}>
        <SplashScreen onReadyToLaunch={onDaemonReady} />
      </Provider>,
      document.getElementById('app')
    );
  }
};

init();<|MERGE_RESOLUTION|>--- conflicted
+++ resolved
@@ -9,11 +9,7 @@
 import React from 'react';
 import ReactDOM from 'react-dom';
 import { Provider } from 'react-redux';
-<<<<<<< HEAD
 import { doConditionalAuthNavigate, doDaemonReady, doShowSnackBar, doAutoUpdate } from 'redux/actions/app';
-=======
-import { doConditionalAuthNavigate, doDaemonReady, doShowSnackBar } from 'redux/actions/app';
->>>>>>> a8258353
 import { doUpdateIsNightAsync } from 'redux/actions/settings';
 import { doNavigate } from 'redux/actions/navigation';
 import { doDownloadLanguages } from 'redux/actions/settings';
@@ -104,7 +100,6 @@
 });
 
 const init = () => {
-<<<<<<< HEAD
   autoUpdater.on("update-downloaded", () => {
     app.store.dispatch(doAutoUpdate());
   });
@@ -121,9 +116,7 @@
       app.store.dispatch(doAutoUpdate());
     });
   }
-=======
   app.store.dispatch(doUpdateIsNightAsync());
->>>>>>> a8258353
   app.store.dispatch(doDownloadLanguages());
 
   function onDaemonReady() {
