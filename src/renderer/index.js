--- conflicted
+++ resolved
@@ -18,20 +18,7 @@
 
 const { contextMenu } = remote.require('./main.js');
 
-<<<<<<< HEAD
 window.addEventListener('contextmenu', event => {
-=======
-// Workaround for https://github.com/electron-userland/electron-webpack/issues/52
-if (process.env.NODE_ENV !== "development") {
-  window.staticResourcesPath = require("path")
-    .join(remote.app.getAppPath(), "../static")
-    .replace(/\\/g, "\\\\");
-} else {
-  window.staticResourcesPath = "";
-}
-
-window.addEventListener("contextmenu", event => {
->>>>>>> 4c93119f
   contextMenu.showContextMenu(
     remote.getCurrentWindow(),
     event.x,
@@ -61,49 +48,31 @@
   dock.setBadge('');
 });
 
-<<<<<<< HEAD
-document.addEventListener('click', event => {
-  let { target } = event;
-=======
-(function(history) {
-  var replaceState = history.replaceState;
-  history.replaceState = function(_, __, path) {
-    amplitude
-      .getInstance()
-      .logEvent("NAVIGATION", { destination: path ? path.slice(1) : path });
-    return replaceState.apply(history, arguments);
+(function(history, ...args) {
+  const { replaceState } = history;
+  const newHistory = history;
+  newHistory.replaceState = function(_, __, path) {
+    amplitude.getInstance().logEvent('NAVIGATION', { destination: path ? path.slice(1) : path });
+    return replaceState.apply(history, args);
   };
 })(window.history);
 
-document.addEventListener("click", event => {
-  var target = event.target;
->>>>>>> 4c93119f
+document.addEventListener('click', event => {
+  let { target } = event;
   while (target && target !== document) {
     if (target.matches('a') || target.matches('button')) {
       // TODO: Look into using accessiblity labels (this would also make the app more accessible)
-<<<<<<< HEAD
       const hrefParts = window.location.href.split('#');
-      const element = target.title || (target.text && target.text.trim());
-=======
-      let hrefParts = window.location.href.split("#");
-      let element =
-        target.title || (target.textContent && target.textContent.trim());
->>>>>>> 4c93119f
+      const element = target.title || (target.textContent && target.textContent.trim());
       if (element) {
         amplitude.getInstance().logEvent('CLICK', {
           target: element,
           location: hrefParts.length > 1 ? hrefParts[hrefParts.length - 1] : '/',
         });
       } else {
-<<<<<<< HEAD
         amplitude.getInstance().logEvent('UNMARKED_CLICK', {
           location: hrefParts.length > 1 ? hrefParts[hrefParts.length - 1] : '/',
-=======
-        amplitude.getInstance().logEvent("UNMARKED_CLICK", {
-          location:
-            hrefParts.length > 1 ? hrefParts[hrefParts.length - 1] : "/",
           source: target.outerHTML,
->>>>>>> 4c93119f
         });
       }
     }
@@ -137,7 +106,7 @@
                 <SnackBar />
               </div>
             </Provider>,
-            document.getElementById("app")
+            document.getElementById('app')
           );
         }
       );
@@ -151,7 +120,7 @@
       <Provider store={store}>
         <SplashScreen onReadyToLaunch={onDaemonReady} />
       </Provider>,
-      document.getElementById("app")
+      document.getElementById('app')
     );
   }
 };
