{
  "name": "lbry-web-ui",
  "version": "0.18.2",
  "description": "LBRY UI",
  "scripts": {
    "test": "echo \"Error: no test specified\" && exit 1",
    "dev": "webpack-dev-server --devtool eval --progress --colors --inline",
    "precommit": "lint-staged",
    "prettier": "prettier --trailing-comma es5 --write js/**/*.{js,jsx}",
    "extract-langs": "node extractLocals.js"
  },
  "keywords": [
    "lbry"
  ],
  "author": {
    "name": "LBRY Inc.",
    "email": "hello@lbry.io"
  },
  "license": "MIT",
  "bugs": {
    "url": "https://github.com/lbryio/lbry-app/issues"
  },
  "homepage": "https://github.com/lbryio/lbry-app",
  "dependencies": {
<<<<<<< HEAD
    "amplitude-js": "^4.0.0",
=======
    "bluebird": "^3.5.1",
    "classnames": "^2.2.5",
    "formik": "^0.10.4",
>>>>>>> 17b38d68
    "from2": "^2.3.0",
    "jshashes": "^1.0.7",
    "localforage": "^1.5.0",
    "node-sass": "^4.5.3",
    "qrcode.react": "^0.7.2",
    "rc-progress": "^2.0.6",
    "react": "^16.2.0",
    "react-dom": "^16.2.0",
    "react-markdown": "^2.5.0",
    "react-modal": "^3.1.5",
    "react-paginate": "^5.0.0",
    "react-redux": "^5.0.3",
    "react-simplemde-editor": "^3.6.11",
    "redux": "^3.6.0",
    "redux-action-buffer": "^1.1.0",
    "redux-logger": "^3.0.1",
    "redux-persist": "^4.8.0",
    "redux-persist-transform-compress": "^4.2.0",
    "redux-persist-transform-filter": "0.0.10",
    "redux-thunk": "^2.2.0",
    "render-media": "^2.10.0",
    "reselect": "^3.0.0",
    "shapeshift.io": "^1.3.1",
    "y18n": "^3.2.1"
  },
  "devDependencies": {
    "babel": "^6.5.2",
    "babel-cli": "^6.24.1",
    "babel-core": "^6.18.2",
    "babel-loader": "^7.1.1",
    "babel-plugin-react-require": "^3.0.0",
    "babel-polyfill": "^6.20.0",
    "babel-preset-es2015": "^6.24.1",
    "babel-preset-react": "^6.24.1",
    "babel-preset-stage-2": "^6.18.0",
    "css-loader": "^0.28.4",
    "electron-rebuild": "^1.5.11",
    "eslint": "^3.10.2",
    "eslint-config-airbnb": "^13.0.0",
    "eslint-loader": "^1.6.1",
    "eslint-plugin-import": "^2.2.0",
    "eslint-plugin-jsx-a11y": "^2.2.3",
    "eslint-plugin-react": "^6.7.1",
    "flow-babel-webpack-plugin": "^1.1.0",
    "flow-bin": "^0.59.0",
    "flow-typed": "^2.2.3",
    "husky": "^0.13.4",
    "i18n-extract": "^0.4.4",
    "json-loader": "^0.5.4",
    "lint-staged": "^3.6.0",
    "node-loader": "^0.6.0",
    "prettier": "^1.4.2",
    "style-loader": "^0.18.2",
    "webpack": "^3.0.0",
    "webpack-dev-server": "^2.4.4",
    "webpack-merge": "^4.1.1",
    "webpack-notifier": "^1.5.0",
    "webpack-target-electron-renderer": "^0.4.0"
  },
  "lint-staged": {
    "gitDir": "../..",
    "src/renderer/js/**/*.{jsx,js}": [
      "prettier --trailing-comma es5 --write",
      "git add"
    ]
  }
}<|MERGE_RESOLUTION|>--- conflicted
+++ resolved
@@ -22,13 +22,10 @@
   },
   "homepage": "https://github.com/lbryio/lbry-app",
   "dependencies": {
-<<<<<<< HEAD
     "amplitude-js": "^4.0.0",
-=======
     "bluebird": "^3.5.1",
     "classnames": "^2.2.5",
     "formik": "^0.10.4",
->>>>>>> 17b38d68
     "from2": "^2.3.0",
     "jshashes": "^1.0.7",
     "localforage": "^1.5.0",
