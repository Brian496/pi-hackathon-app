import React from 'react';
import Link from 'component/link';
import WunderBar from 'component/wunderbar';

export const Header = props => {
  const {
    balance,
    back,
    forward,
    isBackDisabled,
    isForwardDisabled,
    isUpgradeAvailable,
    navigate,
    downloadUpgrade,
  } = props;
  return (
    <header id="header">
      <div className="header__item">
        <Link
          onClick={back}
          disabled={isBackDisabled}
          button="alt button--flat"
          icon="icon-arrow-left"
          title={__('Back')}
        />
      </div>
      <div className="header__item">
        <Link
          onClick={forward}
          disabled={isForwardDisabled}
          button="alt button--flat"
          icon="icon-arrow-right"
          title={__('Forward')}
        />
      </div>
      <div className="header__item">
        <Link
          onClick={() => navigate('/discover')}
          button="alt button--flat"
          icon="icon-home"
          title={__('Discover Content')}
        />
      </div>
      <div className="header__item">
<<<<<<< HEAD
        <Link onClick={() => navigate('/subscriptions')} button="alt button--flat" icon="icon-at" />
=======
        <Link
          onClick={() => navigate("/subscriptions")}
          button="alt button--flat"
          icon="icon-at"
          title={__("My Subscriptions")}
        />
>>>>>>> 4c93119f
      </div>
      <div className="header__item header__item--wunderbar">
        <WunderBar />
      </div>
      <div className="header__item">
        <Link
          onClick={() => navigate('/wallet')}
          button="text"
          className="no-underline"
          icon="icon-bank"
          label={balance}
          title={__('Wallet')}
        />
      </div>
      <div className="header__item">
        <Link
          onClick={() => navigate('/publish')}
          button="primary button--flat"
          icon="icon-upload"
          label={__('Publish')}
        />
      </div>
      <div className="header__item">
        <Link
          onClick={() => navigate('/downloaded')}
          button="alt button--flat"
          icon="icon-folder"
          title={__('Downloads and Publishes')}
        />
      </div>
      <div className="header__item">
        <Link
          onClick={() => navigate('/settings')}
          button="alt button--flat"
          icon="icon-gear"
          title={__('Settings')}
        />
      </div>
      {isUpgradeAvailable && (
        <Link
          onClick={() => downloadUpgrade()}
          button="primary button--flat"
          icon="icon-arrow-up"
          label={__('Upgrade App')}
        />
      )}
    </header>
  );
};

export default Header;<|MERGE_RESOLUTION|>--- conflicted
+++ resolved
@@ -42,16 +42,12 @@
         />
       </div>
       <div className="header__item">
-<<<<<<< HEAD
-        <Link onClick={() => navigate('/subscriptions')} button="alt button--flat" icon="icon-at" />
-=======
         <Link
-          onClick={() => navigate("/subscriptions")}
+          onClick={() => navigate('/subscriptions')}
           button="alt button--flat"
           icon="icon-at"
-          title={__("My Subscriptions")}
+          title={__('My Subscriptions')}
         />
->>>>>>> 4c93119f
       </div>
       <div className="header__item header__item--wunderbar">
         <WunderBar />
