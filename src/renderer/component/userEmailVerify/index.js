<<<<<<< HEAD
import React from 'react';
import { connect } from 'react-redux';
import { doUserEmailVerify } from 'redux/actions/user';
=======
import React from "react";
import { connect } from "react-redux";
import {
  doUserEmailVerify,
  doUserEmailVerifyFailure,
} from "redux/actions/user";
>>>>>>> d038a654
import {
  selectEmailVerifyIsPending,
  selectEmailToVerify,
  selectEmailVerifyErrorMessage,
} from 'redux/selectors/user';
import UserEmailVerify from './view';
import rewards from 'rewards';
import { makeSelectRewardAmountByType } from 'redux/selectors/rewards';

const select = state => ({
  isPending: selectEmailVerifyIsPending(state),
  email: selectEmailToVerify(state),
  errorMessage: selectEmailVerifyErrorMessage(state),
  rewardAmount: makeSelectRewardAmountByType()(state, {
    reward_type: rewards.TYPE_CONFIRM_EMAIL,
  }),
});

const perform = dispatch => ({
  verifyUserEmail: (code, recaptcha) =>
    dispatch(doUserEmailVerify(code, recaptcha)),
  verifyUserEmailFailure: error => dispatch(doUserEmailVerifyFailure(error)),
});

export default connect(select, perform)(UserEmailVerify);<|MERGE_RESOLUTION|>--- conflicted
+++ resolved
@@ -1,15 +1,6 @@
-<<<<<<< HEAD
 import React from 'react';
 import { connect } from 'react-redux';
-import { doUserEmailVerify } from 'redux/actions/user';
-=======
-import React from "react";
-import { connect } from "react-redux";
-import {
-  doUserEmailVerify,
-  doUserEmailVerifyFailure,
-} from "redux/actions/user";
->>>>>>> d038a654
+import { doUserEmailVerify, doUserEmailVerifyFailure } from 'redux/actions/user';
 import {
   selectEmailVerifyIsPending,
   selectEmailToVerify,
@@ -29,8 +20,7 @@
 });
 
 const perform = dispatch => ({
-  verifyUserEmail: (code, recaptcha) =>
-    dispatch(doUserEmailVerify(code, recaptcha)),
+  verifyUserEmail: (code, recaptcha) => dispatch(doUserEmailVerify(code, recaptcha)),
   verifyUserEmailFailure: error => dispatch(doUserEmailVerifyFailure(error)),
 });
 
