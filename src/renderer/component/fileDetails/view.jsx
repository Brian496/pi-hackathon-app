// @flow
import * as React from 'react';
import ReactMarkdown from 'react-markdown';
<<<<<<< HEAD
=======
import { Lbry } from 'lbry-redux';
>>>>>>> 10b6d64a
import Button from 'component/button';
import path from 'path';

type Props = {
  claim: {},
  fileInfo: {
    download_path: string,
  },
  metadata: {
    description: string,
    language: string,
    license: string,
  },
  openFolder: string => void,
  contentType: string,
};

const FileDetails = (props: Props) => {
  const { claim, contentType, fileInfo, metadata, openFolder } = props;

  if (!claim || !metadata) {
    return (
      <div className="card__content">
        <span className="empty">{__('Empty claim or metadata info.')}</span>
      </div>
    );
  }

  const { description, language, license } = metadata;
<<<<<<< HEAD
  const mediaType = contentType || 'unknown';
=======
  const mediaType = Lbry.getMediaType(contentType);
>>>>>>> 10b6d64a

  const downloadPath = fileInfo ? path.normalize(fileInfo.download_path) : null;

  return (
    <React.Fragment>
      {description && (
        <React.Fragment>
          <div className="card__subtext-title">About</div>
          <div className="card__subtext">
            <ReactMarkdown
              source={description || ''}
              escapeHtml
              disallowedTypes={['Heading', 'HtmlInline', 'HtmlBlock']}
            />
          </div>
        </React.Fragment>
      )}
      <div className="card__subtext-title">Info</div>
      <div className="card__subtext">
        <div>
          {__('Content-Type')}
          {': '}
          {mediaType}
        </div>
        <div>
          {__('Language')}
          {': '}
          {language}
        </div>
        <div>
          {__('License')}
          {': '}
          {license}
        </div>
        {downloadPath && (
          <div>
            {__('Downloaded to')}
            {': '}
            <Button button="link" onClick={() => openFolder(downloadPath)} label={downloadPath} />
          </div>
        )}
      </div>
    </React.Fragment>
  );
};

export default FileDetails;<|MERGE_RESOLUTION|>--- conflicted
+++ resolved
@@ -1,10 +1,6 @@
 // @flow
 import * as React from 'react';
 import ReactMarkdown from 'react-markdown';
-<<<<<<< HEAD
-=======
-import { Lbry } from 'lbry-redux';
->>>>>>> 10b6d64a
 import Button from 'component/button';
 import path from 'path';
 
@@ -34,12 +30,8 @@
   }
 
   const { description, language, license } = metadata;
-<<<<<<< HEAD
+  
   const mediaType = contentType || 'unknown';
-=======
-  const mediaType = Lbry.getMediaType(contentType);
->>>>>>> 10b6d64a
-
   const downloadPath = fileInfo ? path.normalize(fileInfo.download_path) : null;
 
   return (
