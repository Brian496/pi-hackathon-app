--- conflicted
+++ resolved
@@ -27,8 +27,8 @@
 
   const onClick =
     !props.onClick && navigate
-      ? e => {
-          e.stopPropagation();
+      ? event => {
+          event.stopPropagation();
           doNavigate(navigate, navigateParams || {});
         }
       : props.onClick;
@@ -46,32 +46,15 @@
     );
   }
 
-<<<<<<< HEAD
-  return (
-    <a
-      className={combinedClassName}
-      href={href || 'javascript:;'}
-      title={title}
-      onClick={onClick}
-      {...('style' in props ? { style } : {})}
-    >
-      {content}
-    </a>
-=======
   const linkProps = {
     className: combinedClassName,
-    href: href || "javascript:;",
+    href: href || 'javascript:;',
     title,
     onClick,
     style,
   };
 
-  return span ? (
-    <span {...linkProps}>{content}</span>
-  ) : (
-    <a {...linkProps}>{content}</a>
->>>>>>> 4c93119f
-  );
+  return span ? <span {...linkProps}>{content}</span> : <a {...linkProps}>{content}</a>;
 };
 
 export default Link;