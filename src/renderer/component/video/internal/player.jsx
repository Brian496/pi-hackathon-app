const { remote } = require('electron');

import React from 'react';
import { Thumbnail } from 'component/common';
import player from 'render-media';
import fs from 'fs';
import LoadingScreen from './loading-screen';

class VideoPlayer extends React.PureComponent {
  static MP3_CONTENT_TYPES = ['audio/mpeg3', 'audio/mpeg'];

  constructor(props) {
    super(props);

    this.state = {
      hasMetadata: false,
      startedPlaying: false,
      unplayable: false,
    };

    this.togglePlayListener = this.togglePlay.bind(this);
  }

  componentWillReceiveProps(next) {
    const el = this.refs.media.children[0];
    if (!this.props.paused && next.paused && !el.paused) el.pause();
  }

  componentDidMount() {
    const container = this.refs.media;
<<<<<<< HEAD
    const {
      contentType,
      downloadPath,
      mediaType,
      changeVolume,
      volume,
      position,
      claim,
      uri,
    } = this.props;

=======
    const { contentType, downloadPath, mediaType, changeVolume, volume } = this.props;
>>>>>>> 52944469
    const loadedMetadata = e => {
      this.setState({ hasMetadata: true, startedPlaying: true });
      this.refs.media.children[0].play();
    };
    const renderMediaCallback = err => {
      if (err) this.setState({ unplayable: true });
    };
    // Handle fullscreen change for the Windows platform
    const win32FullScreenChange = e => {
      const win = remote.BrowserWindow.getFocusedWindow();
      if (process.platform === 'win32') {
        win.setMenu(document.webkitIsFullScreen ? null : remote.Menu.getApplicationMenu());
      }
    };

    // use renderAudio override for mp3
    if (VideoPlayer.MP3_CONTENT_TYPES.indexOf(contentType) > -1) {
      this.renderAudio(container, null, false);
    } else {
      player.append(
        this.file(),
        container,
        { autoplay: false, controls: true },
        renderMediaCallback.bind(this)
      );
    }

    document.addEventListener('keydown', this.togglePlayListener);
    const mediaElement = this.refs.media.children[0];
    if (mediaElement) {
<<<<<<< HEAD
      mediaElement.currentTime = position || 0;
      mediaElement.addEventListener("play", () => this.props.doPlay());
      mediaElement.addEventListener("pause", () => this.props.doPause());
      mediaElement.addEventListener("timeupdate", () =>
        this.props.savePosition(claim.claim_id, mediaElement.currentTime)
      );
      mediaElement.addEventListener("click", this.togglePlayListener);
      mediaElement.addEventListener(
        "loadedmetadata",
        loadedMetadata.bind(this),
        {
          once: true,
        }
      );
      mediaElement.addEventListener(
        "webkitfullscreenchange",
        win32FullScreenChange.bind(this)
      );
      mediaElement.addEventListener("volumechange", () => {
=======
      mediaElement.addEventListener('click', this.togglePlayListener);
      mediaElement.addEventListener('loadedmetadata', loadedMetadata.bind(this), {
        once: true,
      });
      mediaElement.addEventListener('webkitfullscreenchange', win32FullScreenChange.bind(this));
      mediaElement.addEventListener('volumechange', () => {
>>>>>>> 52944469
        changeVolume(mediaElement.volume);
      });
      mediaElement.volume = volume;
    }
  }

  componentWillUnmount() {
    document.removeEventListener('keydown', this.togglePlayListener);
    const mediaElement = this.refs.media.children[0];
    if (mediaElement) {
      mediaElement.removeEventListener('click', this.togglePlayListener);
    }
    this.props.doPause();
  }

  renderAudio(container, autoplay) {
    if (container.firstChild) {
      container.firstChild.remove();
    }

    // clear the container
    const { downloadPath } = this.props;
    const audio = document.createElement('audio');
    audio.autoplay = autoplay;
    audio.controls = true;
    audio.src = downloadPath;
    container.appendChild(audio);
  }

  togglePlay(event) {
    // ignore all events except click and spacebar keydown, or input events in a form control
    if (
      event.type === 'keydown' &&
      (event.code !== 'Space' || event.target.tagName.toLowerCase() === 'input')
    ) {
      return;
    }
    event.preventDefault();
    const mediaElement = this.refs.media.children[0];
    if (mediaElement) {
      if (!mediaElement.paused) {
        mediaElement.pause();
      } else {
        mediaElement.play();
      }
    }
  }

  componentDidUpdate() {
    const { contentType, downloadCompleted } = this.props;
    const { startedPlaying } = this.state;

    if (this.playableType() && !startedPlaying && downloadCompleted) {
      const container = this.refs.media.children[0];

      if (VideoPlayer.MP3_CONTENT_TYPES.indexOf(contentType) > -1) {
        this.renderAudio(this.refs.media, true);
      } else {
        player.render(this.file(), container, {
          autoplay: true,
          controls: true,
        });
      }
    }
  }

  file() {
    const { downloadPath, filename } = this.props;

    return {
      name: filename,
      createReadStream: opts => fs.createReadStream(downloadPath, opts),
    };
  }

  playableType() {
    const { mediaType } = this.props;

    return ['audio', 'video'].indexOf(mediaType) !== -1;
  }

  render() {
    const { mediaType, poster } = this.props;
    const { hasMetadata, unplayable } = this.state;
    const noMetadataMessage = 'Waiting for metadata.';
    const unplayableMessage = "Sorry, looks like we can't play this file.";

    const needsMetadata = this.playableType();

    return (
      <div>
        {['audio', 'application'].indexOf(mediaType) !== -1 &&
          (!this.playableType() || hasMetadata) &&
          !unplayable && <Thumbnail src={poster} className="video-embedded" />}
        {this.playableType() &&
          !hasMetadata &&
          !unplayable && <LoadingScreen status={noMetadataMessage} />}
        {unplayable && <LoadingScreen status={unplayableMessage} spinner={false} />}
        <div ref="media" className="media" />
      </div>
    );
  }
}

export default VideoPlayer;<|MERGE_RESOLUTION|>--- conflicted
+++ resolved
@@ -28,7 +28,6 @@
 
   componentDidMount() {
     const container = this.refs.media;
-<<<<<<< HEAD
     const {
       contentType,
       downloadPath,
@@ -40,9 +39,6 @@
       uri,
     } = this.props;
 
-=======
-    const { contentType, downloadPath, mediaType, changeVolume, volume } = this.props;
->>>>>>> 52944469
     const loadedMetadata = e => {
       this.setState({ hasMetadata: true, startedPlaying: true });
       this.refs.media.children[0].play();
@@ -73,34 +69,18 @@
     document.addEventListener('keydown', this.togglePlayListener);
     const mediaElement = this.refs.media.children[0];
     if (mediaElement) {
-<<<<<<< HEAD
       mediaElement.currentTime = position || 0;
-      mediaElement.addEventListener("play", () => this.props.doPlay());
-      mediaElement.addEventListener("pause", () => this.props.doPause());
-      mediaElement.addEventListener("timeupdate", () =>
+      mediaElement.addEventListener('play', () => this.props.doPlay());
+      mediaElement.addEventListener('pause', () => this.props.doPause());
+      mediaElement.addEventListener('timeupdate', () =>
         this.props.savePosition(claim.claim_id, mediaElement.currentTime)
       );
-      mediaElement.addEventListener("click", this.togglePlayListener);
-      mediaElement.addEventListener(
-        "loadedmetadata",
-        loadedMetadata.bind(this),
-        {
-          once: true,
-        }
-      );
-      mediaElement.addEventListener(
-        "webkitfullscreenchange",
-        win32FullScreenChange.bind(this)
-      );
-      mediaElement.addEventListener("volumechange", () => {
-=======
       mediaElement.addEventListener('click', this.togglePlayListener);
       mediaElement.addEventListener('loadedmetadata', loadedMetadata.bind(this), {
         once: true,
       });
       mediaElement.addEventListener('webkitfullscreenchange', win32FullScreenChange.bind(this));
       mediaElement.addEventListener('volumechange', () => {
->>>>>>> 52944469
         changeVolume(mediaElement.volume);
       });
       mediaElement.volume = volume;
