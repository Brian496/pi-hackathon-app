--- conflicted
+++ resolved
@@ -86,18 +86,12 @@
                 <TruncatedText lines={1}>{title}</TruncatedText>
               </div>
               <div className="card__subtitle">
-<<<<<<< HEAD
-                <span className="card__indicators">
+                <span className="card__indicators card--file-subtitle">
                   <FilePrice uri={uri} /> {isRewardContent && <Icon icon={icons.FEATURED} />}{' '}
-=======
-                <span className="card__indicators card--file-subtitle">
-                  <FilePrice uri={uri} />{" "}
-                  {isRewardContent && <Icon icon={icons.FEATURED} />}{" "}
->>>>>>> 4c93119f
                   {fileInfo && <Icon icon={icons.LOCAL} />}
                 </span>
                 <span className="card--file-subtitle">
-                  <UriIndicator uri={uri} link={true} span={true} smallCard />
+                  <UriIndicator uri={uri} link span smallCard />
                 </span>
               </div>
             </div>
