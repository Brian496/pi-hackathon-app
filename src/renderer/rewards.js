--- conflicted
+++ resolved
@@ -4,74 +4,29 @@
 
 function rewardMessage(type, amount) {
   return {
-<<<<<<< HEAD
     new_developer: __('You earned %s for registering as a new developer.', amount),
     new_user: __('You earned %s LBC new user reward.', amount),
-    confirm_email: __('You earned %s LBC for verifying your email address.', amount),
+    verified_email: __('You earned %s LBC for verifying your email address.', amount),
     new_channel: __('You earned %s LBC for creating a publisher identity.', amount),
     first_stream: __('You earned %s LBC for streaming your first video.', amount),
     many_downloads: __('You earned %s LBC for downloading a bunch of things.', amount),
     first_publish: __('You earned %s LBC for making your first publication.', amount),
     featured_download: __('You earned %s LBC for watching a featured download.', amount),
     referral: __('You earned %s LBC for referring someone.', amount),
-=======
-    new_developer: __(
-      "You earned %s for registering as a new developer.",
-      amount
-    ),
-    new_user: __("You earned %s LBC new user reward.", amount),
-    verified_email: __(
-      "You earned %s LBC for verifying your email address.",
-      amount
-    ),
-    new_channel: __(
-      "You earned %s LBC for creating a publisher identity.",
-      amount
-    ),
-    first_stream: __(
-      "You earned %s LBC for streaming your first video.",
-      amount
-    ),
-    many_downloads: __(
-      "You earned %s LBC for downloading a bunch of things.",
-      amount
-    ),
-    first_publish: __(
-      "You earned %s LBC for making your first publication.",
-      amount
-    ),
-    featured_download: __(
-      "You earned %s LBC for watching a featured download.",
-      amount
-    ),
-    referral: __("You earned %s LBC for referring someone.", amount),
->>>>>>> 17b572fa
   }[type];
 }
 
 const rewards = {};
 
-<<<<<<< HEAD
 rewards.TYPE_NEW_DEVELOPER = 'new_developer';
 rewards.TYPE_NEW_USER = 'new_user';
-rewards.TYPE_CONFIRM_EMAIL = 'confirm_email';
+rewards.TYPE_CONFIRM_EMAIL = 'verified_email';
 rewards.TYPE_FIRST_CHANNEL = 'new_channel';
 rewards.TYPE_FIRST_STREAM = 'first_stream';
 rewards.TYPE_MANY_DOWNLOADS = 'many_downloads';
 rewards.TYPE_FIRST_PUBLISH = 'first_publish';
 rewards.TYPE_FEATURED_DOWNLOAD = 'featured_download';
 rewards.TYPE_REFERRAL = 'referral';
-=======
-rewards.TYPE_NEW_DEVELOPER = "new_developer";
-rewards.TYPE_NEW_USER = "new_user";
-rewards.TYPE_CONFIRM_EMAIL = "verified_email";
-rewards.TYPE_FIRST_CHANNEL = "new_channel";
-rewards.TYPE_FIRST_STREAM = "first_stream";
-rewards.TYPE_MANY_DOWNLOADS = "many_downloads";
-rewards.TYPE_FIRST_PUBLISH = "first_publish";
-rewards.TYPE_FEATURED_DOWNLOAD = "featured_download";
-rewards.TYPE_REFERRAL = "referral";
->>>>>>> 17b572fa
 rewards.SORT_ORDER = [
   rewards.TYPE_NEW_USER,
   rewards.TYPE_CONFIRM_EMAIL,
