{
  "name": "LBRY",
  "version": "0.15.1",
  "main": "main.js",
  "description": "A browser for the LBRY network, a digital marketplace controlled by its users.",
  "author": {
    "name": "LBRY Inc.",
    "email": "hello@lbry.io"
  },
  "dependencies": {
    "electron-dl": "^1.6.0",
    "install": "^0.8.7",
    "jayson": "^2.0.2",
    "keytar": "^4.0.3",
    "npm": "^4.2.0",
    "semver": "^5.3.0",
    "tree-kill": "^1.1.0"
  },
  "devDependencies": {
    "electron-rebuild": "^1.5.11"
  },
  "lbrySettings": {
<<<<<<< HEAD
    "lbrynetDaemonVersion": "0.16.0rc5",
=======
    "lbrynetDaemonVersion": "0.15.2",
>>>>>>> 78db4b06
    "lbrynetDaemonUrlTemplate": "https://github.com/lbryio/lbry/releases/download/vDAEMONVER/lbrynet-daemon-vDAEMONVER-OSNAME.zip"
  },
  "license": "MIT"
}<|MERGE_RESOLUTION|>--- conflicted
+++ resolved
@@ -20,11 +20,7 @@
     "electron-rebuild": "^1.5.11"
   },
   "lbrySettings": {
-<<<<<<< HEAD
-    "lbrynetDaemonVersion": "0.16.0rc5",
-=======
-    "lbrynetDaemonVersion": "0.15.2",
->>>>>>> 78db4b06
+    "lbrynetDaemonVersion": "0.16.0rc8",
     "lbrynetDaemonUrlTemplate": "https://github.com/lbryio/lbry/releases/download/vDAEMONVER/lbrynet-daemon-vDAEMONVER-OSNAME.zip"
   },
   "license": "MIT"
