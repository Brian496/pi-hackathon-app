# LBRY App

The LBRY app is a graphical browser for the decentralized content marketplace provided by the
[LBRY](https://lbry.io) protocol. It is essentially the
[lbry daemon](https://github.com/lbryio/lbry) bundled with a UI using
[Electron](http://electron.atom.io/).

![App screenshot](https://lbry.io/img/lbry-ui.png)

## Installing

We provide installers for Windows, macOS, and Debian-based Linux.

|                       | Windows                                      | macOS                                        | Linux                                        |
| --------------------- | -------------------------------------------- | -------------------------------------------- | -------------------------------------------- |
| Latest Stable Release | [Download](https://lbry.io/get/lbry.exe)     | [Download](https://lbry.io/get/lbry.dmg)     | [Download](https://lbry.io/get/lbry.deb)     |
| Latest Prerelease     | [Download](https://lbry.io/get/lbry.pre.exe) | [Download](https://lbry.io/get/lbry.pre.dmg) | [Download](https://lbry.io/get/lbry.pre.deb) |

Our [releases page](https://github.com/lbryio/lbry-app/releases/latest) also contains the latest
release, pre-releases, and past builds.

To install from source or make changes to the application, continue reading below.

## Getting Started

These instructions will get you a copy of the project up and running on your local machine for
development and testing purposes.

### Prerequisites

* [Git](https://git-scm.com/downloads)
* [Node.js](https://nodejs.org/en/download/)
* [Yarn](https://yarnpkg.com/en/docs/install)
* `yarn --add-python-to-path install --global --production windows-build-tools` (Windows only)

### One-time Setup

1. Clone this repo
2. `DEPS=true ./build.sh`

This will download and install the LBRY app and its dependencies, including
[the LBRY daemon](https://github.com/lbryio/lbry) and command line utilities like `node` and `yarn`.
The LBRY app requires Node >= 6; if you have an earlier version of Node installed and want to keep
it, you can use [nvm](https://github.com/creationix/nvm) to switch back and forth.

<<<<<<< HEAD
### Running
=======
#### Arch Linux and Other Non-Debian Distributions

Running the build script with `DEPS=true` triggers a bash script with `apt-get` specific commands. If you are using a distribution without `apt-get`, try running the script as:

`./build.sh`

You may also have to install the package [libsecret](https://wiki.gnome.org/Projects/Libsecret) if it is not already installed.

### Ongoing Development
Run `yarn dev`
>>>>>>> 4a904ef3

The app can be run from the sources using the following command:

`yarn dev`

### On Windows

#### Windows Dependency

1. Download and install `git` from <a href="https://git-for-windows.github.io/">github.io<a>
   (configure to use command prompt integration)
2. Download and install `npm` and `node` from
   <a href="https://nodejs.org/en/download/current/">nodejs.org<a>
3. Download and install `python 2.7` from
   <a href="https://www.python.org/downloads/windows/">python.org</a>
4. Download and Install `Microsoft Visual C++ Compiler for Python 2.7` from
   <a href="https://www.microsoft.com/en-us/download/confirmation.aspx?id=44266">Microsoft<a>
5. Download and install `.NET Framework 2.0 Software Development Kit (SDK) (x64)` from
   <a href="https://www.microsoft.com/en-gb/download/details.aspx?id=15354">Microsoft<a> (may need
   to extract setup.exe and install manually by running install.exe as Administrator)

#### One-time Setup

1. Open a command prompt as administrator and run the following:

```
npm install --global --production windows-build-tools
exit
```

2. Open a command prompt in the root of the project and run the following:

```
python -m pip install -r build\requirements.txt
npm install -g yarn
yarn install
yarn build
```

3. Download the lbry daemon and CLI [binaries](https://github.com/lbryio/lbry/releases) and place
   them in `static\daemon`.

### Build

Run `yarn build`.

We use [electron-builder](https://github.com/electron-userland/electron-builder) to create
distributable packages.

## Contributing

Please read [our contributing manual](CONTRIBUTING.md) for details on how to develop for the
project and the process of submitting pull requests.

## Internationalization

If you want to help to translate the lbry-app, you can copy the `en.json` file in `/dist/locales/`
and modify the values while leaving the keys as their original English strings. An example for this
would be: `"Skip": "Überspringen",` Translations should automatically show up in options.

## License

[MIT © LBRY](LICENSE)<|MERGE_RESOLUTION|>--- conflicted
+++ resolved
@@ -43,20 +43,17 @@
 The LBRY app requires Node >= 6; if you have an earlier version of Node installed and want to keep
 it, you can use [nvm](https://github.com/creationix/nvm) to switch back and forth.
 
-<<<<<<< HEAD
-### Running
-=======
 #### Arch Linux and Other Non-Debian Distributions
 
-Running the build script with `DEPS=true` triggers a bash script with `apt-get` specific commands. If you are using a distribution without `apt-get`, try running the script as:
+Running the build script with `DEPS=true` triggers a bash script with `apt-get` specific commands.
+If you are using a distribution without `apt-get`, try running the script as:
 
 `./build.sh`
 
-You may also have to install the package [libsecret](https://wiki.gnome.org/Projects/Libsecret) if it is not already installed.
+You may also have to install the package [libsecret](https://wiki.gnome.org/Projects/Libsecret) if
+it is not already installed.
 
-### Ongoing Development
-Run `yarn dev`
->>>>>>> 4a904ef3
+### Running
 
 The app can be run from the sources using the following command:
 
