--- conflicted
+++ resolved
@@ -22,23 +22,18 @@
 | Latest Pre-release    | [Download](https://lbry.io/get/lbry.pre.exe) | [Download](https://lbry.io/get/lbry.pre.dmg) | [Download](https://lbry.io/get/lbry.pre.deb)
 
 Our [releases page](https://github.com/lbryio/lbry-app/releases) also contains the latest
-release, pre-releases, and past builds.
+release, pre-releases, and past builds.   
+*Note: If the deb fails to install using the Ubuntu Software Center, install manually via `sudo dpkg -i <path to deb>`. You'll need to run `sudo apt-get install -f` if this is the first time installing it to install dependencies*
 
-<<<<<<< HEAD
 To install from source or make changes to the application, continue to the next section below.   
 
 **Community maintained** builds for Arch Linux and Flatpak are available, see below. These installs will need to be updated manually as the in-app update process only supports deb installs at this time. 
 *Note: If coming from a deb install, the directory structure is different and you'll need to [migrate data](https://lbry.io/faq/backup-data).*
 
-|                       | Flatpak                                | Arch                                                                                            
+|                       | Flatpak                                   | Arch                                                                                            
 | --------------------- | ------------------------------------------| -------------------------------------------- 
 | Latest Release        | [FlatHub Page](https://flathub.org/apps/details/io.lbry.lbry-app)   | [AUR Package](https://aur.archlinux.org/packages/lbry-app-bin/)   
-| Maintainers            | [@choofee](https://github.com/choffee)/[@iuyte](https://github.com/iuyte)    | [@kcseb]()/[@TimurKiyivinski](https://github.com/TimurKiyivinski) 
-=======
-*Note: If the deb fails to install using the Ubuntu Software Center, install manually via `sudo dpkg -i <path to deb>`. You'll need to run `sudo apt-get install -f` if this is the first time installing it to install dependencies*
-  
-To install from source or make changes to the application, continue reading below.
->>>>>>> 97e2c1df
+| Maintainers           | [@choofee](https://github.com/choffee)/[@iuyte](https://github.com/iuyte)    | [@kcseb]()/[@TimurKiyivinski](https://github.com/TimurKiyivinski) 
 
 ## Usage
 Double click the installed application to browse with the LBRY network.
