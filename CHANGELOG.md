# Change Log
All notable changes to this project will be documented in this file.

The format is based on [Keep a Changelog](http://keepachangelog.com/).

## [Unreleased]

### Added
<<<<<<< HEAD
   * Add ability to resend verification email ([#1492](https://github.com/lbryio/lbry-app/issues/1492))
=======
   * Add Narrative about Feature Request on Help Page and Report Page ([#1551](https://github.com/lbryio/lbry-app/pull/1551))
>>>>>>> 65513cf7
   * Add keyboard shortcut to quit the app on Windows ([#1202](https://github.com/lbryio/lbry-app/pull/1202))
   * Build for both architectures (x86 and x64) for Windows ([#1262](https://github.com/lbryio/lbry-app/pull/1262))
   * Add referral FAQ to Invites screen([#1314](https://github.com/lbryio/lbry-app/pull/1314))
   * Show exact wallet balance on mouse hover over ([#1305](https://github.com/lbryio/lbry-app/pull/1305))
   * New dark mode ([#1269](https://github.com/lbryio/lbry-app/pull/1269))
   * Pre-fill publish URL after clicking "Put something here" link ([#1303](https://github.com/lbryio/lbry-app/pull/1303))
   * Add Danger JS to automate code reviews ([#1289](https://github.com/lbryio/lbry-app/pull/1289))
   * Autoplay downloaded and free media ([#584](https://github.com/lbryio/lbry-app/pull/1453))
   * Add 'Go to page' input on channel pagination ([#1166](https://github.com/lbryio/lbry-app/pull/1166))
   * Add "View on web" button on file/channel pages with spee.ch link ([#1222](https://github.com/lbryio/lbry-app/pull/1222))

### Changed
   * Add flair to snackbar ([#1313](https://github.com/lbryio/lbry-app/pull/1313))
   * Made font in price badge larger ([#1420](https://github.com/lbryio/lbry-app/pull/1420))
   * Store subscriptions in internal database ([#1424](https://github.com/lbryio/lbry-app/pull/1424))
   * Move rewards logic to interal api ([#1509](https://github.com/lbryio/lbry-app/pull/1509))

### Fixed
   * Fix content-type not shown correctly in file description ([#863](https://github.com/lbryio/lbry-app/pull/863))
   * Fix [Flow](https://flow.org/) ([#1197](https://github.com/lbryio/lbry-app/pull/1197))
   * Fix black screen on macOS after maximizing LBRY and then closing ([#1235](https://github.com/lbryio/lbry-app/pull/1235))
   * Fix dark theme ([#1034](https://github.com/lbryio/lbry-app/issues/1034))
   * Fix download percentage indicator overlay ([#1271](https://github.com/lbryio/lbry-app/issues/1271))
   * Fix alternate row shading for transactions on dark theme ([#1355](https://github.com/lbryio/lbry-app/issues/#1355))
   * Fix don't allow dark mode with automatic night mode enabled ([#1005](https://github.com/lbryio/lbry-app/issues/1005))
   * Fix description box on Publish (dark theme) ([#1356](https://github.com/lbryio/lbry-app/issues/#1356))
   * Fix price wrapping in price badge ([#1420](https://github.com/lbryio/lbry-app/pull/1420))
   * Fix spacing in search suggestions ([#1422](https://github.com/lbryio/lbry-app/pull/1422))
   * Fix text/HTML files don't display correctly in-app anymore ([#1379](https://github.com/lbryio/lbry-app/issues/1379))
   * Fix notification modals when reward is claimed ([#1436](https://github.com/lbryio/lbry-app/issues/1436)) and ([#1407](https://github.com/lbryio/lbry-app/issues/1407))
   * Fix disabled cards(grayed out) ([#1466](https://github.com/lbryio/lbry-app/issues/1466))
   * Fix markdown render ([#1179](https://github.com/lbryio/lbry-app/issues/1179))
   * Fix new lines not showing correctly after markdown changes ([#1504](https://github.com/lbryio/lbry-app/issues/1504))
   * Fix claim ID being null when reporting a claim that was not previously download ([issue#1512](https://github.com/lbryio/lbry-app/issues/1512)) ([PR#1530](https://github.com/lbryio/lbry-app/pull/1530))
   * Fix URI and outpoint not being passed properly to API ([#1494](https://github.com/lbryio/lbry-app/issues/1494))


## [0.21.3] - 2018-04-23


### Added
 * Block blacklisted content ([#1361](https://github.com/lbryio/lbry-app/pull/1361))


## [0.21.2] - 2018-03-22


### Added
  * Save app state when closing to tray ([#968](https://github.com/lbryio/lbry-app/issues/968))
  * Added startup-troubleshooting FAQ URL to daemon error ([#1039](https://github.com/lbryio/lbry-app/pull/1039))
  * Added ability to export wallet transactions to JSON and CSV format ([#976](https://github.com/lbryio/lbry-app/pull/976))
  * Add Rewards FAQ to LBRY app ([#1041](https://github.com/lbryio/lbry-app/pull/1041))
  * Notifications when the channel a user subscribes to uploads new content ([#1066](https://github.com/lbryio/lbry-app/pull/1066))
  * Codacy support for Github contributions ([#1059](https://github.com/lbryio/lbry-app/pull/1059))
  * App category for Linux ([#877](https://github.com/lbryio/lbry-app/pull/877))
  * Add YouTube Sync reward ([#1147](https://github.com/lbryio/lbry-app/pull/1147))
  * Retain previous screen sizing on startup ([#338](https://github.com/lbryio/lbry-app/issues/338))


### Changed
  * Update LBRY Protocol to 0.19.1 (See change log for [0.19.0](https://github.com/lbryio/lbry/releases/tag/v0.19.0) and [0.19.1](https://github.com/lbryio/lbry/releases/tag/v0.19.1))
  * Improved privacy by allowing users to turn off the file view counter and better understand privacy settings ([#1074](https://github.com/lbryio/lbry-app/pull/1074) / [#1116](https://github.com/lbryio/lbry-app/pull/1116))
  * Disabled auto dark mode if dark mode is selected ([#1006](https://github.com/lbryio/lbry-app/pull/1006))
  * Refactor Electron's main process ([#951](https://github.com/lbryio/lbry-app/pull/951))
  * Refactor `lbryuri.js` into separate named exports ([#957](https://github.com/lbryio/lbry-app/pull/957))
  * Keep node_modules up-to-date when yarn.lock changes due to git ([#955](https://github.com/lbryio/lbry-app/pull/955))
  * Do not kill an existing daemon, instead check if one exists ([#973](https://github.com/lbryio/lbry-app/pull/973))
  * Enable play button immediately after user clicks download ([#987](https://github.com/lbryio/lbry-app/pull/987))
  * Significantly improved search performance ([#1032](https://github.com/lbryio/lbry-app/pull/1032))
  * Allow editing of claims when bid is greater than current balance ([#1105](https://github.com/lbryio/lbry-app/pull/1105))


### Fixed
  * Fixed sort by date of published content ([#986](https://github.com/lbryio/lbry-app/issues/986))
  * Fix night mode start time, set to 9PM ([#1050](https://github.com/lbryio/lbry-app/issues/1050))
  * Disable drag and drop of files into the app ([#1045](https://github.com/lbryio/lbry-app/pull/1045))
  * Fixed uninformative error message ([#1046](https://github.com/lbryio/lbry-app/pull/1046))
  * Update documentation for DevTools and fix some ESLint warnings ([#911](https://github.com/lbryio/lbry-app/pull/911))
  * Fix right click bug ([#928](https://github.com/lbryio/lbry-app/pull/928))
  * Fix Election linting errors ([#929](https://github.com/lbryio/lbry-app/pull/929))
  * App will no longer reset when minimizing to tray ([#1042](https://github.com/lbryio/lbry-app/pull/1042))
  * Error when clicking LBRY URLs when app is closed on macOS ([#1119](https://github.com/lbryio/lbry-app/issues/1119))
  * LBRY URLs not working on Linux ([#1120](https://github.com/lbryio/lbry-app/issues/1120))
  * Fix Windows notifications not showing ([#1145](https://github.com/lbryio/lbry-app/pull/1145))
  * Fix export issues ([#1163](https://github.com/lbryio/lbry-app/pull/1163))

## [0.20.0] - 2018-01-30

### Added
 * Added Automatic Dark Mode ([#950](https://github.com/lbryio/lbry-app/pull/950))
 * Re-introduce build dir / dist dir option for isolated build environments ([#933](https://github.com/lbryio/lbry-app/pull/933))
 * Added sms as a method for reward identity verification ([#946](https://github.com/lbryio/lbry-app/pull/946))
 * Added auto-update ([#808](https://github.com/lbryio/lbry-app/pull/808))


### Changed
 * Refactored Electron's main process ([#951](https://github.com/lbryio/lbry-app/pull/951))
 * Refactored lbryuri.js into separate named exports ([#957](https://github.com/lbryio/lbry-app/pull/957))
 * Upgraded Daemon to [version 18.2](https://github.com/lbryio/lbry/releases/tag/v0.18.2) ([#961](https://github.com/lbryio/lbry-app/pull/961))
 * Upgraded Electron for security patch ([commit](https://github.com/lbryio/lbry-app/commit/48cc82b86d79ea35e3c529b420957d9dd6043209))


### Fixed
 * Fixed issues in documentation ([#945](https://github.com/lbryio/lbry-app/pull/945))
 * Fixed linting errors ([#929](https://github.com/lbryio/lbry-app/pull/929))



## [0.19.4] - 2018-01-08

### Added
 * Video state tracking in redux - developer only ([#890](https://github.com/lbryio/lbry-app/pull/890))


### Changed
 * Improved text content in app ([#921](https://github.com/lbryio/lbry-app/pull/921))


### Fixed
 * Right click works in the app again ([#928](https://github.com/lbryio/lbry-app/pull/928))
 * Icons are now the rights size ([#925](https://github.com/lbryio/lbry-app/pull/925))
 * Fixed tip sending error ([#918](https://github.com/lbryio/lbry-app/pull/918))
 * Newly created channel immediately available for publishing



## [0.19.3] - 2017-12-30

### Changed
 * Improved internal code structuring by adding linting integration -- developers only ([#891](https://github.com/lbryio/lbry-app/pull/891))
 * Improved developer documentation ([#910](https://github.com/lbryio/lbry-app/pull/910))


### Removed
 * Removed email verification reward ([#914](https://github.com/lbryio/lbry-app/pull/921))


### Fixed
 * Added snackbar text in place where it was coming up blank ([#902](https://github.com/lbryio/lbry-app/pull/902))



## [0.19.2] - 2017-12-22

### Added
 * Added copy address button to the Wallet Address component on Send / Receive ([#875](https://github.com/lbryio/lbry-app/pull/875))
 * Link to creators’ channels on homepage ([#869](https://github.com/lbryio/lbry-app/pull/869))
 * Pause playing video when file is opened ([#880](https://github.com/lbryio/lbry-app/pull/880))
 * Add captcha to verification process ([#897](https://github.com/lbryio/lbry-app/pull/897))


### Changed
 * Contributor documentation ([#879](https://github.com/lbryio/lbry-app/pull/879))


### Fixed
 * Linux app categorization ([#877](https://github.com/lbryio/lbry-app/pull/877))



## [0.19.1] - 2017-12-13

### Added
 * Added empty rewards message on overview page ([#847](https://github.com/lbryio/lbry-app/pull/847))


### Changed
 * Updated developer tools and restructured code ([#861](https://github.com/lbryio/lbry-app/pull/861) / [#862](https://github.com/lbryio/lbry-app/pull/862))


### Fixed
 * Fixed typos ([#845](https://github.com/lbryio/lbry-app/pull/845) / [#846](https://github.com/lbryio/lbry-app/pull/846))
 * Fixed theme-related error while running in development ([#865](https://github.com/lbryio/lbry-app/pull/865))
 * Fixed build/signing error on Windows ([#864](https://github.com/lbryio/lbry-app/pull/864))



## [0.19.0] - 2017-12-11

### Added
 * [Subscriptions](https://github.com/lbryio/lbry-app/issues/715). File and channel pages now show a subscribe button. A new "Subscriptions" tab appears on the homepage shows the most recent content from subscribed channels.
 * [LBC acquisition widget](https://github.com/lbryio/lbry-app/issues/609). Convert other popular cryptos into LBC via a ShapeShift integration.
 * [Flow](https://flow.org/) static type checking. This is a dev-only feature, but will make development faster, less error prone, and better for newcomers.


### Changed
 * The first run process for new users has changed substantially. New users can now easily receive one credit.
 * The wallet area has been re-organized. Send and Receive are now on the same page. A new page, "Get Credits", explains how users can add LBRY credits to the app.
 * Significant structural changes to code organization, packaging, and building. The app now follows a typical electron folder structure. All 3 `package.json` files have been reduced to a single file. Redux related code was moved into it's own subfolder.
 * The macOS docking icon has been improved.
 * The prompt for an insufficient balance is much more user-friendly.
 * The credit balance displayed in the main app navigation displays two decimal places instead of one.
 * Video download error messages are now more understandable.([#328](https://github.com/lbryio/lbry-app/issues/328))
 * Windows path to the daemon/CLI executables changed to: `C:\Program Files (x86)\LBRY\resources\static\daemon`


### Deprecated
 * We previous had two separate modals for insufficient credits. These have been combined.


### Fixed
 * Long channel names causing inconsistent thumbnail sizes ([#721](https://github.com/lbryio/lbry-app/issues/721))
 * Channel names in pages are highlighted to indicate them being clickable ([#814](https://github.com/lbryio/lbry-app/issues/814))
 * Fixed the transaction screen not loading for brand new users ([#755](https://github.com/lbryio/lbry-app/issues/755))
 * Fixed issues with scrolling and back and forward navigation ([#729](https://github.com/lbryio/lbry-app/issues/729))
 * Fixed sorting by title for published files ([#614](https://github.com/lbryio/lbry-app/issues/614))
 * App now uses the new `balance_delta` field provided by the LBRY API ([#611](https://github.com/lbryio/lbry-app/issues/611))
 * Abandoning from the claim page now works.([#883](https://github.com/lbryio/lbry-app/issues/833))



## [0.18.2] - 2017-11-15

### Fixed
 * Email verification is fixed. (#746)



## [0.18.0] - 2017-11-13

### Added
 * Trending! The landing page of the app now features content that is surging in popularity relative to past interest.
 * The app now closes to the system tray. This will help improve publish seeding and network performance. Directing the app to quit or exit will close it entirely. (#374)
 * You can now revoke past publishes to receive your credits. (#581)
 * You can now unlock tips sent to you so you can send them elsewhere or spend them. (#581)
 * Added new window menu options for reloading and help.
 * Rewards are now marked in transaction history (#660)


### Changed
 * Daemon updated to [v0.18.0](https://github.com/lbryio/lbry/releases/tag/v0.18.0). The largest changes here are several more network improvements and fixes as well as functionality and improvements related to concurrent heavier usage (bugs and issues largely discoverd by spee.ch).
 * Improved build and first-run process for new developers.
 * Replaced all instances of `XMLHttpRequest` with native `Fetch` API (#676).


### Fixed
 * Fixed console errors on settings page related to improper React input properties.
 * Fixed modals being too narrow after font change (#709)
 * Fixed bug that prevented new channel and first publish rewards from being claimed (#290)



## [0.17.1] - 2017-10-25

### Changed
 * Updated daemon to 0.17.1. 0.17.1 contains several more download fixes that are backwards incompatible, making this a near mandatory upgrade.
 * Continuing to standardize and improve design. File selectors, checkboxes, radios, and a number of other elements got substantial improvements.
 * [Electron](https://github.com/electron/electron) version upgraded. Most relevantly, this fixes URI handling in Linux.
 * Chat links and text updated to remove references to Slack.


### Fixed
 * Fixed handling of empty search results.
 * Fixed minimum channel length name(#689).



## [0.17.0] - 2017-10-12

### Added
 * Added a new search service. Significantly improved search results.
 * Channels now appear in search results. Channel cards to be improved soon?.
 * Add setting to automatically purchase low-cost content without a confirmation dialog.
 * New custom styled scrollbar (#574)
 * New tabs (#576).


### Changed
 * LBRY protocol upgraded from v0.16.1 to [v0.17](https://github.com/lbryio/lbry/releases/tag/v0.17.0). Significant improvements to download performance anticipated.
 * Improved Discover page load time by batching all URIs into one API call.
 * Changed the File page to make it clearer how to to open the folder for a file.
 * Display search bar on discover page instead of title and remove duplicated icon.
 * Minor update for themes.
 * There is no longer a minimum channel length (#645)
 * Changed the File page to make it clearer how to to open the folder for a file
 * The upgrade message is now friendlier and includes a link to the release notes.
 * Local settings refactored and no longer intermixed with LBRY API library.


### Fixed
 * Improve layout (and implementation) of the icon panel in file tiles and cards
 * The folder icon representing a local download now shows up properly on Channel pages (#587)
 * While editing a publish, the URL will no longer change if you select a new file. (#601)
 * Fixed issues with opening the folder for a file (#606)
 * Be consistent with the step property on credit inputs (#604)
 * Fixed unresponsive header (#613)
 * Fixed dark theme issues with text content.
 * Minor css fixes.
 * Fixed issue when file fails to download (#642)
 * Fixed issue after accessing a video without enough credits (#605)
 * Fixed channel fetching without claims (#634)



## [0.16.0] - 2017-09-21

### Added
 * Added a tipping button to send LBRY Credits to a creator.
 * Added an edit button on published content. Significantly improved UX for editing claims.
 * Added theme settings option and new Dark theme.
 * Significantly more detail is shown about past transactions and new filtering options for transactions.
 * File pages now show the time of a publish.
 * The "auth token" displayable on Help offers security warning
 * Added a new component for rendering dates and times. This component can render the date and time of a block height, as well.
 * Added a `Form` component, to further progress towards form sanity.
 * Added `gnome-keyring` dependency to .deb


### Changed
 * CSS significantly refactored to support CSS vars (and consequently easy theming).


### Fixed
 * URLs on cards no longer wrap and show an ellipsis if longer than one line



## [0.15.1] - 2017-09-08

### Added
 * File pages now show the time of a publish. This includes a new component for rendering dates and times that can render the date and time of a block height, as well.


### Changed
 * Updated to daemon [0.15.2](https://github.com/lbryio/lbry/releases/tag/v0.15.2) to prevent a bug in USD purchases.


### Fixed
 * Potential fix for blank error popup when streaming (#536)
 * Fixed some popups showing improperly while balance was loading (#534)
 * Show a security warning when the auth token is displayed on Help.
 * Some CSS changes to prevent the card row from clipping the scroll arrows after the window width is reduced below a certain point
 * Clearly notify user when they try to send credits to an invalid address (#445)



## [0.15.0] - 2017-08-31

### Added
 * Added an Invites area inside of the Wallet. This allows users to invite others and shows the status of all past invites (including all invite data from the past year). Up to one referral reward can now be claimed, but only if both users have passed the humanity test.
 * Added new summary components for rewards and invites to the Wallet landing page.
 * Added a forward button and improved history behavior. Back/forward disable when unusable.
 * Added past history of rewards to the rewards page.
 * Added wallet backup guide reference.
 * Added a new widget for setting prices (`FormFieldPrice`), used in Publish and Settings.


### Changed
 * Updated to daemon [0.15](https://github.com/lbryio/lbry/releases). Most relevant changes for app are improved announcing of content and a fix for the daemon getting stuck running.
 * Significant refinements to first-run process, process for new users, and introducing people to LBRY and LBRY credits.
 * Changed Wallet landing page to summarize status of other areas. Refactored wallet and transaction logic.
 * Added icons to missing page, improved icon and title logic.
 * Changed the default price settings for priced publishes.
 * When an "Open" button is clicked on a show page, if the file fails to open, the app will try to open the file's folder.
 * Updated several packages and fixed warnings in build process (all but the [fsevents warning](https://github.com/yarnpkg/yarn/issues/3738), which is a rather dramatic debate)
 * Some form field refactoring as we take baby steps towards form sanity.
 * Replaced confusing placeholder text from email input.
 * Refactored modal and settings logic.
 * Refactored history and navigation logic.


### Removed
 * Removed the label "Max Purchase Price" from settings page. It was redundant.
 * Unused old files from previous commit(9c3d633)


### Fixed
 * Tiles will no longer be blurry on hover (Windows only bug)
 * Removed placeholder values from price selection form fields, which was causing confusion that these were real values (#426)
 * Fixed showing "other currency" help tip in publish form, which was caused due to not "setting" state for price
 * Publish page now properly checks for all required fields are filled
 * Fixed sizing on squat videos (#419)
 * Support claims no longer show up on Published page (#384)
 * Fixed rendering of small prices (#461)
 * Fixed incorrect URI in Downloads/Published page (#460)
 * Fixed menu bug (#503)
 * Fixed incorrect URLs on some channel content (#505)
 * Fixed video sizing for squat videos (#492)
 * Fixed issues with small prices (#461)
 * Fixed issues with negative values not being stopped by app on entry (#441)
 * Fixed source file error when editing existing claim (#467)



## [0.14.3] - 2017-08-03

### Added
 * Add tooltips to controls in header
 * New flow for rewards authentication failure


### Changed
 * Make it clearer how to skip identity verification and add link to FAQ
 * Reward-eligible content icon is now a rocket ship :D :D :D
 * Change install description shown by operating systems
 * Improved flow for when app is run with incompatible daemon


### Fixed
 * Corrected improper pluralization on loading screen



## [0.14.2] - 2017-07-30

### Added
 * Replaced horizontal scrollbars with scroll arrows
 * Featured weekly reward content shows with an orange star


### Fixed
 * Fixed requirement to double click play button on many videos
 * Fixed errors from calls to `get` not bubbling correctly
 * Fixed some corner-case flows that could break file pages



## [0.14.1] - 2017-07-28

### Fixed
 * Fixed upgrade file path missing file name



## [0.14.0] - 2017-07-28

### Added
 * Identity verification for new reward participants
 * Support rich markup in publishing descriptions and show pages.
 * Release past publishing claims (and recover LBC) via the UI
 * Added transition to card hovers to smooth animation
 * Use randomly colored tiles when image is missing from metadata
 * Added a loading message to file actions
 * URL is auto suggested in Publish Page


### Changed
 * Publishing revamped. Editing claims is much easier.
 * Daemon updated from v0.13.1 to [v0.14.2](https://github.com/lbryio/lbry/releases/tag/v0.14.2)
 * Publish page now use `claim_list` rather than `file_list`


### Removed
 * Removed bandwidth caps from settings, because the daemon was not respecting them anyway.


### Fixed
 * Fixed bug with download notice when switching window focus
 * Fixed newly published files appearing twice
 * Fixed unconfirmed published files missing channel name
 * Fixed old files from updated published claims appearing in downloaded list
 * Fixed inappropriate text showing on searches
 * Stop discover page from pushing jumping vertically while loading
 * Restored feedback on claim amounts
 * Fixed hiding price input when Free is checked on publish form
 * Fixed hiding new identity fields on publish form
 * Fixed files on downloaded tab not showing download progress
 * Fixed downloading files that are deleted not being removed from the downloading list
 * Fixed download progress bar not being cleared when a downloading file is deleted
 * Fixed refresh regression after adding scroll position to history state
 * Fixed app not monitoring download progress on files in progress between restarts



## [0.13.0] - 2017-06-30

### Added
 * State is persisted through app close and re-open, resulting in faster opens
 * Desktop notifications on downloads finishing
 * Support webm, ogg, m4v, and a few others
 * Translations added to build process
 * Claim IDs are shown in your published files


### Changed
 * Upgraded to lbry daemon 0.13, including updating API signatures
 * Channels resolve much faster
 * Resolve is no longer cancelled on navigate
 * Updated API and authentication used by rewards process
 * Improved security of reward credential storage
 * Additional information submitted in DMCA reports
 * Switched packaging to yarn


### Removed
 * The author metadata field is no longer shown, in favor of first-class identities
 * Availability is no longer checked before showing Download options, due to unreliability


### Fixed
 * Fix help menu force reloading whole app
 * Show page updates correctly when navigating from show page to another show page
 * NSFW setting respected on show page
 * URI handling navigates to correct page if app is closed
 * URI handling issues specific to Windows (maybe)
 * Changing the NSFW setting refreshes properly (previously required app restart)



## [0.12.0] - 2017-06-09

### Added
 * More file types, like audio and documents, can be streamed and/or served from the app
 * App is no longer gated. Reward authorization re-written. Added basic flows for new users.
 * Videos now have a classy loading spinner


### Changed
 * All UI strings are now rendered according to gettext standard, in prep for i18n
 * Switched to new fee metadata format


### Fixed
 * If a daemon is running but unresponsive, startup is no longer blocked indefinitely
 * Updated deprecated LBRY API call signatures
 * App scrolls to the top of the page on navigation
 * Download progress works properly for purchased but deleted files
 * Publish channels for less than 1 LBC



## [0.11.9] - 2017-06-01

### Fixed
 * Windows upgrade process fixed
 * Upgrade process on Mac and Linux will open the file rather than the folder



## [0.11.8] - 2017-05-31

### Fixed
 * Verified access from two different installation ids
 * Version upgrade check on help page



## [0.11.7] - 2017-05-30

### Changed
 * Video player switched from plyr to render-media


### Fixed
 * Video player should behave better on streaming
 * Daemon times out more quickly when it cannot start
 * Connection should fail more cleanly, rather than get stuck entirely
 * Closing modal dialogs was broken on some download and stream errors
 * Discover landing page improperly showed loading error when it was loading correctly



## [0.11.6] - 2017-05-29

### Changed
 * Do not use a separate claim cache for publishes


### Fixed
 * Upgrade process should now works on Windows
 * Crudely handle failed publishes missing outpoints



## [0.11.5] - 2017-05-28

### Fixed
 * Eliminated instance of costs being double fetched
 * Fixed issue preventing file re-download
 * Fixed race condition that could prevent file playbac
 * Fixed issue with batch actions and thunk



## [0.11.4] - 2017-05-26

### Added
 * New reward for watching weekly featured content


### Fixed
 * Video playback will always properly fetch cost info (this was a big playback bug)
 * Fixed view rewards



## [0.11.3] - 2017-05-26

### Fixed
 * Fixed always showing welcome message on run
 * "Fixed" upgrade process
 * Version info now shows properly on Help page
 * Claim info is properly accessed on Publish page



## [0.11.0] - 2017-05-25

### Added
 * Entire app re-written to use Redux as state store. Far saner and faster. Will also increase productivity moving forward.
 * Channel page shows content published in channel.
 * URI handling. Clicking lbry:// links should open the app and appropriate URI on all OSes.
 * File cards have an icon indicating you posses that file.
 * Download directory setting now uses a proper dialog.
 * Movie player automatically shows if the file has already been downloaded.


### Changed
 * Plyr replaces mediaelement as the movie player.


### Fixed
 * Publisher indicator on show pages and file cards/tiles will now always show the proper channel name.
 * Performance improvements related to avoiding duplicate fetches.
 * Fix incorrect prompt on empty published page



## [0.10.0] - 2017-05-04

### Added
 * The UI has been overhauled to use an omnibar and drop the sidebar.
 * The app is much more responsive switching pages. It no longer reloads the entire page and all assets on each page change.
 * lbry.js now offers a subscription model for wallet balance similar to file info.
 * Fixed file info subscribes not being unsubscribed in unmount.
 * Fixed drawer not highlighting selected page.
 * You can now make API calls directly on the lbry module, e.g. lbry.peer_list()
 * New-style API calls return promises instead of using callbacks
 * Wherever possible, use outpoints for unique IDs instead of names or SD hashes
 * New publishes now display immediately in My Files, even before they hit the lbrynet file manager.
 * New welcome flow for new users
 * Redesigned UI for Discover
 * Handle more of price calculations at the daemon layer to improve page load time
 * Add special support for building channel claims in lbryuri module
 * Enable windows code signing of binary
 * Support for opening LBRY URIs from links in other apps


### Changed
 * Update process now easier and more reliable
 * Updated search to be compatible with new Lighthouse servers
 * Cleaned up shutdown logic
 * Support lbry v0.10 API signatures


### Fixed
 * Fix Watch page and progress bars for new API changes
 * On Windows, prevent opening multiple LBRY instances (launching LBRY again just focuses the current instance)



## [0.9.0rc15] - 2017-03-09
### Added
 * A way to access the Developer Settings panel in Electron (Ctrl-Shift and click logo)
 * Option in Developer Settings to toggle developer menu
### Changed
 * Open and reveal files using Electron instead of daemon

## [0.9.0rc12] - 2017-03-06
### Changed
 * Improved ability to style FormFields and form field labels
 * Refactored Publish page to use form field changes

## [0.9.0rc11] - 2017-02-27
### Added
 * "Back to LBRY" button on Watch page
### Changed
 * In error modal, hide details in expandable section
### Fixed
 * On load screen, always show Cancel link if a previous page is available
 * When user hits "Watch," don't check balance if download already started
 * Restore UI version on Help page
 * Fix sorting on My Files page

## [0.9.0rc9] - 2017-02-22
### Changed
 * Use local file for publishing
 * Use local file and html5 for video playback
 * Misc changes needed to make UI compatible with electron<|MERGE_RESOLUTION|>--- conflicted
+++ resolved
@@ -6,11 +6,9 @@
 ## [Unreleased]
 
 ### Added
-<<<<<<< HEAD
+
    * Add ability to resend verification email ([#1492](https://github.com/lbryio/lbry-app/issues/1492))
-=======
    * Add Narrative about Feature Request on Help Page and Report Page ([#1551](https://github.com/lbryio/lbry-app/pull/1551))
->>>>>>> 65513cf7
    * Add keyboard shortcut to quit the app on Windows ([#1202](https://github.com/lbryio/lbry-app/pull/1202))
    * Build for both architectures (x86 and x64) for Windows ([#1262](https://github.com/lbryio/lbry-app/pull/1262))
    * Add referral FAQ to Invites screen([#1314](https://github.com/lbryio/lbry-app/pull/1314))
