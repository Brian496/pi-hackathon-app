--- conflicted
+++ resolved
@@ -9,11 +9,8 @@
 ## [Unreleased]
 ### Added
   * More file types, like audio and documents, can be streamed and/or served from the app
-<<<<<<< HEAD
   * App is no longer gated. Reward authorization re-written. Added basic flows for new users.
-=======
   * Videos now have a classy loading spinner
->>>>>>> 69bf1bdf
 
 ### Changed
   * All UI strings are now rendered according to gettext standard, in prep for i18n
