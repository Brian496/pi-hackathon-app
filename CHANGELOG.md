# Change Log
All notable changes to this project will be documented in this file.

The format is based on [Keep a Changelog](http://keepachangelog.com/).

The LBRY Web UI comes bundled as part of [LBRYApp](https://github.com/lbryio/lbry-app).
Web UI version numbers should always match the corresponding version of LBRY App.

## [Unreleased]
### Added
  * "Back to LBRY" button on Watch page
  *
  *

### Changed
  *
  *
  *

### Fixed
<<<<<<< HEAD
  * On load screen, always show Cancel link if a previous page is available
=======
  * When user hits "Watch," don't check balance if download already started
>>>>>>> 129fa5aa
  *
  *

## [0.9.0rc9] - 2017-02-22
### Changed
 * Use local file for publishing
 * Use local file and html5 for video playback
 * Misc changes needed to make UI compatible with electron<|MERGE_RESOLUTION|>--- conflicted
+++ resolved
@@ -18,11 +18,8 @@
   *
 
 ### Fixed
-<<<<<<< HEAD
   * On load screen, always show Cancel link if a previous page is available
-=======
   * When user hits "Watch," don't check balance if download already started
->>>>>>> 129fa5aa
   *
   *
 
