# Change Log
All notable changes to this project will be documented in this file.

The format is based on [Keep a Changelog](http://keepachangelog.com/).

The LBRY Web UI comes bundled as part of [LBRYApp](https://github.com/lbryio/lbry-app).
Web UI version numbers should always match the corresponding version of LBRY App.

## [Unreleased]
### Added
<<<<<<< HEAD
  * File pages now show the time of a publish.
  * The "auth token" displayable on Help offers security warning
  * Added a new component for rendering dates and times. This component can render the date and time of a block height, as well.


=======
  * Added a new component, `FormFieldPrice` which is now used in Publish and Settings.
  * Added a new theme system to select different themes in Settings.
  * Added a new dark theme.
  * Added a forward button and improved history behavior. Back/forward disable when unusable.
  * Added wallet backup guide reference.
  
>>>>>>> 463d0925
### Changed
  *
  *

### Fixed
  * Potential fix for blank error popup when streaming (#536)
  * Fixed some popups showing improperly while balance was loading (#534)
  * Some CSS changes to prevent the card row from clipping the scroll arrows after the window width is reduced below a certain point
  * Clearly notify user when they try to send credits to an invalid address (#445)

### Deprecated
  *
  *

### Removed
  *
  *

## [0.15.0] - 2017-08-31

### Added
 * Added an Invites area inside of the Wallet. This allows users to invite others and shows the status of all past invites (including all invite data from the past year). Up to one referral reward can now be claimed, but only if both users have passed the humanity test.
 * Added new summary components for rewards and invites to the Wallet landing page.
 * Added a forward button and improved history behavior. Back/forward disable when unusable.
 * Added past history of rewards to the rewards page.
 * Added wallet backup guide reference.
 * Added a new widget for setting prices (`FormFieldPrice`), used in Publish and Settings.


### Changed
 * Updated to daemon [0.15](https://github.com/lbryio/lbry/releases). Most relevant changes for app are improved announcing of content and a fix for the daemon getting stuck running.
 * Significant refinements to first-run process, process for new users, and introducing people to LBRY and LBRY credits.
 * Changed Wallet landing page to summarize status of other areas. Refactored wallet and transaction logic.
 * Added icons to missing page, improved icon and title logic.
 * Changed the default price settings for priced publishes.
 * When an "Open" button is clicked on a show page, if the file fails to open, the app will try to open the file's folder.
 * Updated several packages and fixed warnings in build process (all but the [fsevents warning](https://github.com/yarnpkg/yarn/issues/3738), which is a rather dramatic debate)
 * Some form field refactoring as we take baby steps towards form sanity.
 * Replaced confusing placeholder text from email input.
 * Refactored modal and settings logic.
 * Refactored history and navigation logic.


### Removed
 * Removed the label "Max Purchase Price" from settings page. It was redundant.
 * Unused old files from previous commit(9c3d633)


### Fixed
 * Tiles will no longer be blurry on hover (Windows only bug)
 * Removed placeholder values from price selection form fields, which was causing confusion that these were real values (#426)
 * Fixed showing "other currency" help tip in publish form, which was caused due to not "setting" state for price
 * Publish page now properly checks for all required fields are filled
 * Fixed pagination styling for pages > 5 (#416)
 * Fixed sizing on squat videos (#419)
 * Support claims no longer show up on Published page (#384)
 * Fixed rendering of small prices (#461)
 * Fixed incorrect URI in Downloads/Published page (#460)
 * Fixed menu bug (#503)
 * Fixed incorrect URLs on some channel content (#505)
 * Fixed video sizing for squat videos (#492)
 * Fixed issues with small prices (#461)
 * Fixed issues with negative values not being stopped by app on entry (#441)
 * Fixed source file error when editing existing claim (#467)



## [0.14.3] - 2017-08-03

### Added
 * Add tooltips to controls in header
 * New flow for rewards authentication failure


### Changed
 * Make it clearer how to skip identity verification and add link to FAQ
 * Reward-eligible content icon is now a rocket ship :D :D :D
 * Change install description shown by operating systems
 * Improved flow for when app is run with incompatible daemon


### Fixed
 * Corrected improper pluralization on loading screen



## [0.14.2] - 2017-07-30

### Added
 * Replaced horizontal scrollbars with scroll arrows
 * Featured weekly reward content shows with an orange star
 * Added pagination to channel pages


### Fixed
 * Fixed requirement to double click play button on many videos
 * Fixed errors from calls to `get` not bubbling correctly
 * Fixed some corner-case flows that could break file pages



## [0.14.1] - 2017-07-28

### Fixed
 * Fixed upgrade file path missing file name



## [0.14.0] - 2017-07-28

### Added
 * Identity verification for new reward participants
 * Support rich markup in publishing descriptions and show pages.
 * Release past publishing claims (and recover LBC) via the UI
 * Added transition to card hovers to smooth animation
 * Use randomly colored tiles when image is missing from metadata
 * Added a loading message to file actions
 * URL is auto suggested in Publish Page


### Changed
 * Publishing revamped. Editing claims is much easier.
 * Daemon updated from v0.13.1 to [v0.14.2](https://github.com/lbryio/lbry/releases/tag/v0.14.2)
 * Publish page now use `claim_list` rather than `file_list`


### Removed
 * Removed bandwidth caps from settings, because the daemon was not respecting them anyway.


### Fixed
 * Fixed bug with download notice when switching window focus
 * Fixed newly published files appearing twice
 * Fixed unconfirmed published files missing channel name
 * Fixed old files from updated published claims appearing in downloaded list
 * Fixed inappropriate text showing on searches
 * Stop discover page from pushing jumping vertically while loading
 * Restored feedback on claim amounts
 * Fixed hiding price input when Free is checked on publish form
 * Fixed hiding new identity fields on publish form
 * Fixed files on downloaded tab not showing download progress
 * Fixed downloading files that are deleted not being removed from the downloading list
 * Fixed download progress bar not being cleared when a downloading file is deleted
 * Fixed refresh regression after adding scroll position to history state
 * Fixed app not monitoring download progress on files in progress between restarts



## [0.13.0] - 2017-06-30

### Added
 * State is persisted through app close and re-open, resulting in faster opens
 * Desktop notifications on downloads finishing
 * Support webm, ogg, m4v, and a few others
 * Translations added to build process
 * Claim IDs are shown in your published files


### Changed
 * Upgraded to lbry daemon 0.13, including updating API signatures
 * Channels resolve much faster
 * Resolve is no longer cancelled on navigate
 * Updated API and authentication used by rewards process
 * Improved security of reward credential storage
 * Additional information submitted in DMCA reports
 * Switched packaging to yarn


### Removed
 * The author metadata field is no longer shown, in favor of first-class identities
 * Availability is no longer checked before showing Download options, due to unreliability


### Fixed
 * Fix help menu force reloading whole app
 * Show page updates correctly when navigating from show page to another show page
 * NSFW setting respected on show page
 * URI handling navigates to correct page if app is closed
 * URI handling issues specific to Windows (maybe)
 * Changing the NSFW setting refreshes properly (previously required app restart)



## [0.12.0] - 2017-06-09

### Added
 * More file types, like audio and documents, can be streamed and/or served from the app
 * App is no longer gated. Reward authorization re-written. Added basic flows for new users.
 * Videos now have a classy loading spinner


### Changed
 * All UI strings are now rendered according to gettext standard, in prep for i18n
 * Switched to new fee metadata format


### Fixed
 * If a daemon is running but unresponsive, startup is no longer blocked indefinitely
 * Updated deprecated LBRY API call signatures
 * App scrolls to the top of the page on navigation
 * Download progress works properly for purchased but deleted files
 * Publish channels for less than 1 LBC



## [0.11.9] - 2017-06-01

### Fixed
 * Windows upgrade process fixed
 * Upgrade process on Mac and Linux will open the file rather than the folder



## [0.11.8] - 2017-05-31

### Fixed
 * Verified access from two different installation ids
 * Version upgrade check on help page



## [0.11.7] - 2017-05-30

### Changed
 * Video player switched from plyr to render-media


### Fixed
 * Video player should behave better on streaming
 * Daemon times out more quickly when it cannot start
 * Connection should fail more cleanly, rather than get stuck entirely
 * Closing modal dialogs was broken on some download and stream errors
 * Discover landing page improperly showed loading error when it was loading correctly



## [0.11.6] - 2017-05-29

### Changed
 * Do not use a separate claim cache for publishes


### Fixed
 * Upgrade process should now works on Windows
 * Crudely handle failed publishes missing outpoints



## [0.11.5] - 2017-05-28

### Fixed
 * Eliminated instance of costs being double fetched
 * Fixed issue preventing file re-download
 * Fixed race condition that could prevent file playbac
 * Fixed issue with batch actions and thunk



## [0.11.4] - 2017-05-26

### Added
 * New reward for watching weekly featured content


### Fixed
 * Video playback will always properly fetch cost info (this was a big playback bug)
 * Fixed view rewards



## [0.11.3] - 2017-05-26

### Fixed
 * Fixed always showing welcome message on run
 * "Fixed" upgrade process
 * Version info now shows properly on Help page
 * Claim info is properly accessed on Publish page



## [0.11.0] - 2017-05-25

### Added
 * Entire app re-written to use Redux as state store. Far saner and faster. Will also increase productivity moving forward.
 * Channel page shows content published in channel.
 * URI handling. Clicking lbry:// links should open the app and appropriate URI on all OSes.
 * File cards have an icon indicating you posses that file.
 * Download directory setting now uses a proper dialog.
 * Movie player automatically shows if the file has already been downloaded.


### Changed
 * Plyr replaces mediaelement as the movie player.


### Fixed
 * Publisher indicator on show pages and file cards/tiles will now always show the proper channel name.
 * Performance improvements related to avoiding duplicate fetches.
 * Fix incorrect prompt on empty published page



## [0.10.0] - 2017-05-04

### Added
 * The UI has been overhauled to use an omnibar and drop the sidebar.
 * The app is much more responsive switching pages. It no longer reloads the entire page and all assets on each page change.
 * lbry.js now offers a subscription model for wallet balance similar to file info.
 * Fixed file info subscribes not being unsubscribed in unmount.
 * Fixed drawer not highlighting selected page.
 * You can now make API calls directly on the lbry module, e.g. lbry.peer_list()
 * New-style API calls return promises instead of using callbacks
 * Wherever possible, use outpoints for unique IDs instead of names or SD hashes
 * New publishes now display immediately in My Files, even before they hit the lbrynet file manager.
 * New welcome flow for new users
 * Redesigned UI for Discover
 * Handle more of price calculations at the daemon layer to improve page load time
 * Add special support for building channel claims in lbryuri module
 * Enable windows code signing of binary
 * Support for opening LBRY URIs from links in other apps


### Changed
 * Update process now easier and more reliable
 * Updated search to be compatible with new Lighthouse servers
 * Cleaned up shutdown logic
 * Support lbry v0.10 API signatures


### Fixed
 * Fix Watch page and progress bars for new API changes
 * On Windows, prevent opening multiple LBRY instances (launching LBRY again just focuses the current instance)



## [0.9.0rc15] - 2017-03-09
### Added
 * A way to access the Developer Settings panel in Electron (Ctrl-Shift and click logo)
 * Option in Developer Settings to toggle developer menu
### Changed
 * Open and reveal files using Electron instead of daemon

## [0.9.0rc12] - 2017-03-06
### Changed
 * Improved ability to style FormFields and form field labels
 * Refactored Publish page to use form field changes

## [0.9.0rc11] - 2017-02-27
### Added
 * "Back to LBRY" button on Watch page
### Changed
 * In error modal, hide details in expandable section
### Fixed
 * On load screen, always show Cancel link if a previous page is available
 * When user hits "Watch," don't check balance if download already started
 * Restore UI version on Help page
 * Fix sorting on My Files page

## [0.9.0rc9] - 2017-02-22
### Changed
 * Use local file for publishing
 * Use local file and html5 for video playback
 * Misc changes needed to make UI compatible with electron<|MERGE_RESOLUTION|>--- conflicted
+++ resolved
@@ -8,20 +8,10 @@
 
 ## [Unreleased]
 ### Added
-<<<<<<< HEAD
   * File pages now show the time of a publish.
   * The "auth token" displayable on Help offers security warning
   * Added a new component for rendering dates and times. This component can render the date and time of a block height, as well.
 
-
-=======
-  * Added a new component, `FormFieldPrice` which is now used in Publish and Settings.
-  * Added a new theme system to select different themes in Settings.
-  * Added a new dark theme.
-  * Added a forward button and improved history behavior. Back/forward disable when unusable.
-  * Added wallet backup guide reference.
-  
->>>>>>> 463d0925
 ### Changed
   *
   *
