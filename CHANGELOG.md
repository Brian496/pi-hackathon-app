--- conflicted
+++ resolved
@@ -21,12 +21,8 @@
   * There is no longer a minimum channel length (#645)
   * Changed the File page to make it clearer how to to open the folder for a file
   * The upgrade message is now friendlier and includes a link to the release notes.
-<<<<<<< HEAD
   * Improved Discover page load time by batching all URIs into one API call
-=======
   * Local settings refactored and no longer intermixed with LBRY API library.
-  *
->>>>>>> 401bb852
 
 ### Fixed
   * Improve layout (and implementation) of the icon panel in file tiles and cards
