--- conflicted
+++ resolved
@@ -28,15 +28,10 @@
    * Fix don't allow dark mode with automatic night mode enabled ([#1005](https://github.com/lbryio/lbry-app/issues/1005))
    * Fix description box on Publish (dark theme) ([#1356](https://github.com/lbryio/lbry-app/issues/#1356))
    * Fix price wrapping in price badge ([#1420](https://github.com/lbryio/lbry-app/pull/1420))
-<<<<<<< HEAD
    * Fix spacing in search suggestions ([#1422](https://github.com/lbryio/lbry-app/pull/1422))
    * Fix text/HTML files don't display correctly in-app anymore ([#1379](https://github.com/lbryio/lbry-app/issues/1379))
+   * Fix notification modals when reward is claimed ([#1436](https://github.com/lbryio/lbry-app/issues/1436)) and ([#1407](https://github.com/lbryio/lbry-app/issues/1407))
    * Fix markdown render ([#1179](https://github.com/lbryio/lbry-app/issues/1179))
-=======
-   * Fix spacing in search suggestions ([#1422])(https://github.com/lbryio/lbry-app/pull/1422))
-   * Fix text/HTML files don't display correctly in-app anymore ([#1379])(https://github.com/lbryio/lbry-app/issues/1379)
-   * Fix notification modals when reward is claimed ([#1436])(https://github.com/lbryio/lbry-app/issues/1436) and ([#1407])(https://github.com/lbryio/lbry-app/issues/1407)
->>>>>>> cce1bdeb
 
 ## [0.21.3] - 2018-04-23
 
