# Change Log
All notable changes to this project will be documented in this file.

The format is based on [Keep a Changelog](http://keepachangelog.com/).

The LBRY Web UI comes bundled as part of [LBRYApp](https://github.com/lbryio/lbry-app).
Web UI version numbers should always match the corresponding version of LBRY App.

## [Unreleased]
### Added
<<<<<<< HEAD
  * The UI has been overhauled to use an omnibar and drop the sidebar.
  * The app is much more responsive switching pages. It no longer reloads the entire page and all assets on each page change.
  * lbry.js now offers a subscription model for wallet balance similar to file info.
  * Fixed file info subscribes not being unsubscribed in unmount.
  * You can now make API calls directly on the lbry module, e.g. lbry.peer_list()
  * New-style API calls return promises instead of using callbacks
  * Wherever possible, use outpoints for unique IDs instead of names or SD hashes
  * New publishes now display immediately in My Files, even before they hit the lbrynet file manager.
  * New welcome flow for new users
  * Redesigned UI for Discover
  * Handle more of price calculations at the daemon layer to improve page load time
  * Add special support for building channel claims in lbryuri module
  * Enable windows code signing of binary
=======
  *
  *
>>>>>>> b28b116a

### Changed
  *
  *

### Fixed
  * Error modals now display full screen properly
  *

### Deprecated
  *
  *

### Removed
  *
  *

## [0.10.0] - 2017-05-04

### Added
 * The UI has been overhauled to use an omnibar and drop the sidebar.
 * The app is much more responsive switching pages. It no longer reloads the entire page and all assets on each page change.
 * lbry.js now offers a subscription model for wallet balance similar to file info.
 * Fixed file info subscribes not being unsubscribed in unmount.
 * Fixed drawer not highlighting selected page.
 * You can now make API calls directly on the lbry module, e.g. lbry.peer_list()
 * New-style API calls return promises instead of using callbacks
 * Wherever possible, use outpoints for unique IDs instead of names or SD hashes
 * New publishes now display immediately in My Files, even before they hit the lbrynet file manager.
 * New welcome flow for new users
 * Redesigned UI for Discover
 * Handle more of price calculations at the daemon layer to improve page load time
 * Add special support for building channel claims in lbryuri module
 * Enable windows code signing of binary


### Changed
 * Update process now easier and more reliable
 * Updated search to be compatible with new Lighthouse servers
 * Cleaned up shutdown logic
 * Support lbry v0.10 API signatures


### Fixed
 * Fix Watch page and progress bars for new API changes



## [0.9.0rc15] - 2017-03-09
### Added
 * A way to access the Developer Settings panel in Electron (Ctrl-Shift and click logo)
 * Option in Developer Settings to toggle developer menu
### Changed
 * Open and reveal files using Electron instead of daemon

## [0.9.0rc12] - 2017-03-06
### Changed
 * Improved ability to style FormFields and form field labels
 * Refactored Publish page to use form field changes

## [0.9.0rc11] - 2017-02-27
### Added
 * "Back to LBRY" button on Watch page
### Changed
 * In error modal, hide details in expandable section
### Fixed
 * On load screen, always show Cancel link if a previous page is available
 * When user hits "Watch," don't check balance if download already started
 * Restore UI version on Help page
 * Fix sorting on My Files page

## [0.9.0rc9] - 2017-02-22
### Changed
 * Use local file for publishing
 * Use local file and html5 for video playback
 * Misc changes needed to make UI compatible with electron<|MERGE_RESOLUTION|>--- conflicted
+++ resolved
@@ -8,7 +8,6 @@
 
 ## [Unreleased]
 ### Added
-<<<<<<< HEAD
   * The UI has been overhauled to use an omnibar and drop the sidebar.
   * The app is much more responsive switching pages. It no longer reloads the entire page and all assets on each page change.
   * lbry.js now offers a subscription model for wallet balance similar to file info.
@@ -22,10 +21,6 @@
   * Handle more of price calculations at the daemon layer to improve page load time
   * Add special support for building channel claims in lbryuri module
   * Enable windows code signing of binary
-=======
-  *
-  *
->>>>>>> b28b116a
 
 ### Changed
   *
