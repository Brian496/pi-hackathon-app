# Change Log
All notable changes to this project will be documented in this file.

The format is based on [Keep a Changelog](http://keepachangelog.com/).

The LBRY Web UI comes bundled as part of [LBRYApp](https://github.com/lbryio/lbry-app).
Web UI version numbers should always match the corresponding version of LBRY App.

## [Unreleased]
### Added
<<<<<<< HEAD
  *
  * The "auth token" displayable on Help offers security warning
=======
  * File pages now show the time of a publish.
  * Added a new component for rendering dates and times. This component can render the date and time of a block height, as well.
  *
>>>>>>> 2b77c16c

### Changed
  *
  *

### Fixed
  * Some CSS changes to prevent the card row from clipping the scroll arrows after the window width is reduced below a certain point
  *

### Deprecated
  *
  *

### Removed
  *
  *

## [0.15.0] - 2017-08-31

### Added
 * Added an Invites area inside of the Wallet. This allows users to invite others and shows the status of all past invites (including all invite data from the past year). Up to one referral reward can now be claimed, but only if both users have passed the humanity test.
 * Added new summary components for rewards and invites to the Wallet landing page.
 * Added a forward button and improved history behavior. Back/forward disable when unusable.
 * Added past history of rewards to the rewards page.
 * Added wallet backup guide reference.
 * Added a new widget for setting prices (`FormFieldPrice`), used in Publish and Settings.


### Changed
 * Updated to daemon [0.15](https://github.com/lbryio/lbry/releases). Most relevant changes for app are improved announcing of content and a fix for the daemon getting stuck running.
 * Significant refinements to first-run process, process for new users, and introducing people to LBRY and LBRY credits.
 * Changed Wallet landing page to summarize status of other areas. Refactored wallet and transaction logic.
 * Added icons to missing page, improved icon and title logic.
 * Changed the default price settings for priced publishes.
 * When an "Open" button is clicked on a show page, if the file fails to open, the app will try to open the file's folder.
 * Updated several packages and fixed warnings in build process (all but the [fsevents warning](https://github.com/yarnpkg/yarn/issues/3738), which is a rather dramatic debate)
 * Some form field refactoring as we take baby steps towards form sanity.
 * Replaced confusing placeholder text from email input.
 * Refactored modal and settings logic.
 * Refactored history and navigation logic.


### Removed
 * Removed the label "Max Purchase Price" from settings page. It was redundant.
 * Unused old files from previous commit(9c3d633)


### Fixed
 * Tiles will no longer be blurry on hover (Windows only bug)
 * Removed placeholder values from price selection form fields, which was causing confusion that these were real values (#426)
 * Fixed showing "other currency" help tip in publish form, which was caused due to not "setting" state for price
 * Publish page now properly checks for all required fields are filled
 * Fixed pagination styling for pages > 5 (#416)
 * Fixed sizing on squat videos (#419)
 * Support claims no longer show up on Published page (#384)
 * Fixed rendering of small prices (#461)
 * Fixed incorrect URI in Downloads/Published page (#460)
 * Fixed menu bug (#503)
 * Fixed incorrect URLs on some channel content (#505)
 * Fixed video sizing for squat videos (#492)
 * Fixed issues with small prices (#461)
 * Fixed issues with negative values not being stopped by app on entry (#441)
 * Fixed source file error when editing existing claim (#467)



## [0.14.3] - 2017-08-03

### Added
 * Add tooltips to controls in header
 * New flow for rewards authentication failure


### Changed
 * Make it clearer how to skip identity verification and add link to FAQ
 * Reward-eligible content icon is now a rocket ship :D :D :D
 * Change install description shown by operating systems
 * Improved flow for when app is run with incompatible daemon


### Fixed
 * Corrected improper pluralization on loading screen



## [0.14.2] - 2017-07-30

### Added
 * Replaced horizontal scrollbars with scroll arrows
 * Featured weekly reward content shows with an orange star
 * Added pagination to channel pages


### Fixed
 * Fixed requirement to double click play button on many videos
 * Fixed errors from calls to `get` not bubbling correctly
 * Fixed some corner-case flows that could break file pages



## [0.14.1] - 2017-07-28

### Fixed
 * Fixed upgrade file path missing file name



## [0.14.0] - 2017-07-28

### Added
 * Identity verification for new reward participants
 * Support rich markup in publishing descriptions and show pages.
 * Release past publishing claims (and recover LBC) via the UI
 * Added transition to card hovers to smooth animation
 * Use randomly colored tiles when image is missing from metadata
 * Added a loading message to file actions
 * URL is auto suggested in Publish Page


### Changed
 * Publishing revamped. Editing claims is much easier.
 * Daemon updated from v0.13.1 to [v0.14.2](https://github.com/lbryio/lbry/releases/tag/v0.14.2)
 * Publish page now use `claim_list` rather than `file_list`


### Removed
 * Removed bandwidth caps from settings, because the daemon was not respecting them anyway.


### Fixed
 * Fixed bug with download notice when switching window focus
 * Fixed newly published files appearing twice
 * Fixed unconfirmed published files missing channel name
 * Fixed old files from updated published claims appearing in downloaded list
 * Fixed inappropriate text showing on searches
 * Stop discover page from pushing jumping vertically while loading
 * Restored feedback on claim amounts
 * Fixed hiding price input when Free is checked on publish form
 * Fixed hiding new identity fields on publish form
 * Fixed files on downloaded tab not showing download progress
 * Fixed downloading files that are deleted not being removed from the downloading list
 * Fixed download progress bar not being cleared when a downloading file is deleted
 * Fixed refresh regression after adding scroll position to history state
 * Fixed app not monitoring download progress on files in progress between restarts



## [0.13.0] - 2017-06-30

### Added
 * State is persisted through app close and re-open, resulting in faster opens
 * Desktop notifications on downloads finishing
 * Support webm, ogg, m4v, and a few others
 * Translations added to build process
 * Claim IDs are shown in your published files


### Changed
 * Upgraded to lbry daemon 0.13, including updating API signatures
 * Channels resolve much faster
 * Resolve is no longer cancelled on navigate
 * Updated API and authentication used by rewards process
 * Improved security of reward credential storage
 * Additional information submitted in DMCA reports
 * Switched packaging to yarn


### Removed
 * The author metadata field is no longer shown, in favor of first-class identities
 * Availability is no longer checked before showing Download options, due to unreliability


### Fixed
 * Fix help menu force reloading whole app
 * Show page updates correctly when navigating from show page to another show page
 * NSFW setting respected on show page
 * URI handling navigates to correct page if app is closed
 * URI handling issues specific to Windows (maybe)
 * Changing the NSFW setting refreshes properly (previously required app restart)



## [0.12.0] - 2017-06-09

### Added
 * More file types, like audio and documents, can be streamed and/or served from the app
 * App is no longer gated. Reward authorization re-written. Added basic flows for new users.
 * Videos now have a classy loading spinner


### Changed
 * All UI strings are now rendered according to gettext standard, in prep for i18n
 * Switched to new fee metadata format


### Fixed
 * If a daemon is running but unresponsive, startup is no longer blocked indefinitely
 * Updated deprecated LBRY API call signatures
 * App scrolls to the top of the page on navigation
 * Download progress works properly for purchased but deleted files
 * Publish channels for less than 1 LBC



## [0.11.9] - 2017-06-01

### Fixed
 * Windows upgrade process fixed
 * Upgrade process on Mac and Linux will open the file rather than the folder



## [0.11.8] - 2017-05-31

### Fixed
 * Verified access from two different installation ids
 * Version upgrade check on help page



## [0.11.7] - 2017-05-30

### Changed
 * Video player switched from plyr to render-media


### Fixed
 * Video player should behave better on streaming
 * Daemon times out more quickly when it cannot start
 * Connection should fail more cleanly, rather than get stuck entirely
 * Closing modal dialogs was broken on some download and stream errors
 * Discover landing page improperly showed loading error when it was loading correctly



## [0.11.6] - 2017-05-29

### Changed
 * Do not use a separate claim cache for publishes


### Fixed
 * Upgrade process should now works on Windows
 * Crudely handle failed publishes missing outpoints



## [0.11.5] - 2017-05-28

### Fixed
 * Eliminated instance of costs being double fetched
 * Fixed issue preventing file re-download
 * Fixed race condition that could prevent file playbac
 * Fixed issue with batch actions and thunk



## [0.11.4] - 2017-05-26

### Added
 * New reward for watching weekly featured content


### Fixed
 * Video playback will always properly fetch cost info (this was a big playback bug)
 * Fixed view rewards



## [0.11.3] - 2017-05-26

### Fixed
 * Fixed always showing welcome message on run
 * "Fixed" upgrade process
 * Version info now shows properly on Help page
 * Claim info is properly accessed on Publish page



## [0.11.0] - 2017-05-25

### Added
 * Entire app re-written to use Redux as state store. Far saner and faster. Will also increase productivity moving forward.
 * Channel page shows content published in channel.
 * URI handling. Clicking lbry:// links should open the app and appropriate URI on all OSes.
 * File cards have an icon indicating you posses that file.
 * Download directory setting now uses a proper dialog.
 * Movie player automatically shows if the file has already been downloaded.


### Changed
 * Plyr replaces mediaelement as the movie player.


### Fixed
 * Publisher indicator on show pages and file cards/tiles will now always show the proper channel name.
 * Performance improvements related to avoiding duplicate fetches.
 * Fix incorrect prompt on empty published page



## [0.10.0] - 2017-05-04

### Added
 * The UI has been overhauled to use an omnibar and drop the sidebar.
 * The app is much more responsive switching pages. It no longer reloads the entire page and all assets on each page change.
 * lbry.js now offers a subscription model for wallet balance similar to file info.
 * Fixed file info subscribes not being unsubscribed in unmount.
 * Fixed drawer not highlighting selected page.
 * You can now make API calls directly on the lbry module, e.g. lbry.peer_list()
 * New-style API calls return promises instead of using callbacks
 * Wherever possible, use outpoints for unique IDs instead of names or SD hashes
 * New publishes now display immediately in My Files, even before they hit the lbrynet file manager.
 * New welcome flow for new users
 * Redesigned UI for Discover
 * Handle more of price calculations at the daemon layer to improve page load time
 * Add special support for building channel claims in lbryuri module
 * Enable windows code signing of binary
 * Support for opening LBRY URIs from links in other apps


### Changed
 * Update process now easier and more reliable
 * Updated search to be compatible with new Lighthouse servers
 * Cleaned up shutdown logic
 * Support lbry v0.10 API signatures


### Fixed
 * Fix Watch page and progress bars for new API changes
 * On Windows, prevent opening multiple LBRY instances (launching LBRY again just focuses the current instance)



## [0.9.0rc15] - 2017-03-09
### Added
 * A way to access the Developer Settings panel in Electron (Ctrl-Shift and click logo)
 * Option in Developer Settings to toggle developer menu
### Changed
 * Open and reveal files using Electron instead of daemon

## [0.9.0rc12] - 2017-03-06
### Changed
 * Improved ability to style FormFields and form field labels
 * Refactored Publish page to use form field changes

## [0.9.0rc11] - 2017-02-27
### Added
 * "Back to LBRY" button on Watch page
### Changed
 * In error modal, hide details in expandable section
### Fixed
 * On load screen, always show Cancel link if a previous page is available
 * When user hits "Watch," don't check balance if download already started
 * Restore UI version on Help page
 * Fix sorting on My Files page

## [0.9.0rc9] - 2017-02-22
### Changed
 * Use local file for publishing
 * Use local file and html5 for video playback
 * Misc changes needed to make UI compatible with electron<|MERGE_RESOLUTION|>--- conflicted
+++ resolved
@@ -8,14 +8,10 @@
 
 ## [Unreleased]
 ### Added
-<<<<<<< HEAD
-  *
+  * File pages now show the time of a publish.
   * The "auth token" displayable on Help offers security warning
-=======
-  * File pages now show the time of a publish.
   * Added a new component for rendering dates and times. This component can render the date and time of a block height, as well.
-  *
->>>>>>> 2b77c16c
+
 
 ### Changed
   *
