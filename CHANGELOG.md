--- conflicted
+++ resolved
@@ -16,12 +16,9 @@
   *
 
 ### Fixed
-<<<<<<< HEAD
   * Fixed sort by date of published content ([#986](https://github.com/lbryio/lbry-app/issues/986))
   * Fix night mode start time, set to 9PM (#1050)
-=======
   * Fix night mode start time, set to 9PM ([#1050](https://github.com/lbryio/lbry-app/issues/1050))
->>>>>>> 2df31a09
   *
 
 ### Deprecated
