--- conflicted
+++ resolved
@@ -8,11 +8,8 @@
 
 ## [Unreleased]
 ### Added
-<<<<<<< HEAD
+  * Save app state when closing to tray ([#968](https://github.com/lbryio/lbry-app/issues/968))
   * Added startup-troubleshooting FAQ URL to daemon error ([#1039](https://github.com/lbryio/lbry-app/pull/1039))
-=======
-  * Save app state when closing to tray ([#968](https://github.com/lbryio/lbry-app/issues/968))
->>>>>>> 53a58ff0
   *
 
 ### Changed
