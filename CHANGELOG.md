# Change Log
All notable changes to this project will be documented in this file.

The format is based on [Keep a Changelog](http://keepachangelog.com/).

## [Unreleased]

### Added
   * Add keyboard shortcut to quit the app on Windows ([#1202](https://github.com/lbryio/lbry-app/pull/1202))
   * Build for both architectures (x86 and x64) for Windows ([#1262](https://github.com/lbryio/lbry-app/pull/1262))
   * Add referral FAQ to Invites screen([#1314](https://github.com/lbryio/lbry-app/pull/1314))
   * Show exact wallet balance on mouse hover over ([#1305](https://github.com/lbryio/lbry-app/pull/1305))
   * New dark mode ([#1269](https://github.com/lbryio/lbry-app/pull/1269))
   * Pre-fill publish URL after clicking "Put something here" link ([#1303](https://github.com/lbryio/lbry-app/pull/1303))
   * Add Danger JS to automate code reviews ([#1289](https://github.com/lbryio/lbry-app/pull/1289))

### Changed
   * Add flair to snackbar ([#1313](https://github.com/lbryio/lbry-app/pull/1313))
   * Made font in price badge larger ([#1420](https://github.com/lbryio/lbry-app/pull/1420))

### Fixed
   * Fix content-type not shown correctly in file description ([#863](https://github.com/lbryio/lbry-app/pull/863))
   * Fix [Flow](https://flow.org/) ([#1197](https://github.com/lbryio/lbry-app/pull/1197))
   * Fix black screen on macOS after maximizing LBRY and then closing ([#1235](https://github.com/lbryio/lbry-app/pull/1235))
   * Fix dark theme ([#1034](https://github.com/lbryio/lbry-app/issues/1034))
   * Fix download percentage indicator overlay ([#1271](https://github.com/lbryio/lbry-app/issues/1271))
   * Fix alternate row shading for transactions on dark theme ([#1355](https://github.com/lbryio/lbry-app/issues/#1355))
<<<<<<< HEAD
   * Fix description box on Publish (dark theme) ([#1356](https://github.com/lbryio/lbry-app/issues/#1356))
   * Fix spacing in search suggestions ([#1422](https://github.com/lbryio/lbry-app/pull/1422))
   * Fix text/HTML files don't display correctly in-app anymore ([#1379](https://github.com/lbryio/lbry-app/issues/1379))
   * Fix don't allow dark mode with automatic night mode enabled ([#1005](https://github.com/lbryio/lbry-app/issues/1005))
=======
   * Fix Description box on Publish (dark theme) ([#1356](https://github.com/lbryio/lbry-app/issues/#1356))
   * Fix price wrapping in price badge ([#1420](https://github.com/lbryio/lbry-app/pull/1420))
   * Fix spacing in search suggestions ([#1422])(https://github.com/lbryio/lbry-app/pull/1422))
   * Fix text/HTML files don't display correctly in-app anymore ([#1379])(https://github.com/lbryio/lbry-app/issues/1379)
>>>>>>> f7bad54b

## [0.21.3] - 2018-04-23


### Added
 * Block blacklisted content ([#1361](https://github.com/lbryio/lbry-app/pull/1361))


## [0.21.2] - 2018-03-22


### Added
  * Save app state when closing to tray ([#968](https://github.com/lbryio/lbry-app/issues/968))
  * Added startup-troubleshooting FAQ URL to daemon error ([#1039](https://github.com/lbryio/lbry-app/pull/1039))
  * Added ability to export wallet transactions to JSON and CSV format ([#976](https://github.com/lbryio/lbry-app/pull/976))
  * Add Rewards FAQ to LBRY app ([#1041](https://github.com/lbryio/lbry-app/pull/1041))
  * Notifications when the channel a user subscribes to uploads new content ([#1066](https://github.com/lbryio/lbry-app/pull/1066))
  * Codacy support for Github contributions ([#1059](https://github.com/lbryio/lbry-app/pull/1059))
  * App category for Linux ([#877](https://github.com/lbryio/lbry-app/pull/877))
  * Add YouTube Sync reward ([#1147](https://github.com/lbryio/lbry-app/pull/1147))
  * Retain previous screen sizing on startup ([#338](https://github.com/lbryio/lbry-app/issues/338))
  * Add 'Go to page' input on channel pagination ([#1166](https://github.com/lbryio/lbry-app/pull/1166))


### Changed
  * Update LBRY Protocol to 0.19.1 (See change log for [0.19.0](https://github.com/lbryio/lbry/releases/tag/v0.19.0) and [0.19.1](https://github.com/lbryio/lbry/releases/tag/v0.19.1))
  * Improved privacy by allowing users to turn off the file view counter and better understand privacy settings ([#1074](https://github.com/lbryio/lbry-app/pull/1074) / [#1116](https://github.com/lbryio/lbry-app/pull/1116))
  * Disabled auto dark mode if dark mode is selected ([#1006](https://github.com/lbryio/lbry-app/pull/1006))
  * Refactor Electron's main process ([#951](https://github.com/lbryio/lbry-app/pull/951))
  * Refactor `lbryuri.js` into separate named exports ([#957](https://github.com/lbryio/lbry-app/pull/957))
  * Keep node_modules up-to-date when yarn.lock changes due to git ([#955](https://github.com/lbryio/lbry-app/pull/955))
  * Do not kill an existing daemon, instead check if one exists ([#973](https://github.com/lbryio/lbry-app/pull/973))
  * Enable play button immediately after user clicks download ([#987](https://github.com/lbryio/lbry-app/pull/987))
  * Significantly improved search performance ([#1032](https://github.com/lbryio/lbry-app/pull/1032))
  * Allow editing of claims when bid is greater than current balance ([#1105](https://github.com/lbryio/lbry-app/pull/1105))


### Fixed
  * Fixed sort by date of published content ([#986](https://github.com/lbryio/lbry-app/issues/986))
  * Fix night mode start time, set to 9PM ([#1050](https://github.com/lbryio/lbry-app/issues/1050))
  * Disable drag and drop of files into the app ([#1045](https://github.com/lbryio/lbry-app/pull/1045))
  * Fixed uninformative error message ([#1046](https://github.com/lbryio/lbry-app/pull/1046))
  * Update documentation for DevTools and fix some ESLint warnings ([#911](https://github.com/lbryio/lbry-app/pull/911))
  * Fix right click bug ([#928](https://github.com/lbryio/lbry-app/pull/928))
  * Fix Election linting errors ([#929](https://github.com/lbryio/lbry-app/pull/929))
  * App will no longer reset when minimizing to tray ([#1042](https://github.com/lbryio/lbry-app/pull/1042))
  * Error when clicking LBRY URLs when app is closed on macOS ([#1119](https://github.com/lbryio/lbry-app/issues/1119))
  * LBRY URLs not working on Linux ([#1120](https://github.com/lbryio/lbry-app/issues/1120))
  * Fix Windows notifications not showing ([#1145](https://github.com/lbryio/lbry-app/pull/1145))
  * Fix export issues ([#1163](https://github.com/lbryio/lbry-app/pull/1163))

## [0.20.0] - 2018-01-30

### Added
 * Added Automatic Dark Mode ([#950](https://github.com/lbryio/lbry-app/pull/950))
 * Re-introduce build dir / dist dir option for isolated build environments ([#933](https://github.com/lbryio/lbry-app/pull/933))
 * Added sms as a method for reward identity verification ([#946](https://github.com/lbryio/lbry-app/pull/946))
 * Added auto-update ([#808](https://github.com/lbryio/lbry-app/pull/808))


### Changed
 * Refactored Electron's main process ([#951](https://github.com/lbryio/lbry-app/pull/951))
 * Refactored lbryuri.js into separate named exports ([#957](https://github.com/lbryio/lbry-app/pull/957))
 * Upgraded Daemon to [version 18.2](https://github.com/lbryio/lbry/releases/tag/v0.18.2) ([#961](https://github.com/lbryio/lbry-app/pull/961))
 * Upgraded Electron for security patch ([commit](https://github.com/lbryio/lbry-app/commit/48cc82b86d79ea35e3c529b420957d9dd6043209))


### Fixed
 * Fixed issues in documentation ([#945](https://github.com/lbryio/lbry-app/pull/945))
 * Fixed linting errors ([#929](https://github.com/lbryio/lbry-app/pull/929))



## [0.19.4] - 2018-01-08

### Added
 * Video state tracking in redux - developer only ([#890](https://github.com/lbryio/lbry-app/pull/890))


### Changed
 * Improved text content in app ([#921](https://github.com/lbryio/lbry-app/pull/921))


### Fixed
 * Right click works in the app again ([#928](https://github.com/lbryio/lbry-app/pull/928))
 * Icons are now the rights size ([#925](https://github.com/lbryio/lbry-app/pull/925))
 * Fixed tip sending error ([#918](https://github.com/lbryio/lbry-app/pull/918))
 * Newly created channel immediately available for publishing



## [0.19.3] - 2017-12-30

### Changed
 * Improved internal code structuring by adding linting integration -- developers only ([#891](https://github.com/lbryio/lbry-app/pull/891))
 * Improved developer documentation ([#910](https://github.com/lbryio/lbry-app/pull/910))


### Removed
 * Removed email verification reward ([#914](https://github.com/lbryio/lbry-app/pull/921))


### Fixed
 * Added snackbar text in place where it was coming up blank ([#902](https://github.com/lbryio/lbry-app/pull/902))



## [0.19.2] - 2017-12-22

### Added
 * Added copy address button to the Wallet Address component on Send / Receive ([#875](https://github.com/lbryio/lbry-app/pull/875))
 * Link to creators’ channels on homepage ([#869](https://github.com/lbryio/lbry-app/pull/869))
 * Pause playing video when file is opened ([#880](https://github.com/lbryio/lbry-app/pull/880))
 * Add captcha to verification process ([#897](https://github.com/lbryio/lbry-app/pull/897))


### Changed
 * Contributor documentation ([#879](https://github.com/lbryio/lbry-app/pull/879))


### Fixed
 * Linux app categorization ([#877](https://github.com/lbryio/lbry-app/pull/877))



## [0.19.1] - 2017-12-13

### Added
 * Added empty rewards message on overview page ([#847](https://github.com/lbryio/lbry-app/pull/847))


### Changed
 * Updated developer tools and restructured code ([#861](https://github.com/lbryio/lbry-app/pull/861) / [#862](https://github.com/lbryio/lbry-app/pull/862))


### Fixed
 * Fixed typos ([#845](https://github.com/lbryio/lbry-app/pull/845) / [#846](https://github.com/lbryio/lbry-app/pull/846))
 * Fixed theme-related error while running in development ([#865](https://github.com/lbryio/lbry-app/pull/865))
 * Fixed build/signing error on Windows ([#864](https://github.com/lbryio/lbry-app/pull/864))



## [0.19.0] - 2017-12-11

### Added
 * [Subscriptions](https://github.com/lbryio/lbry-app/issues/715). File and channel pages now show a subscribe button. A new "Subscriptions" tab appears on the homepage shows the most recent content from subscribed channels.
 * [LBC acquisition widget](https://github.com/lbryio/lbry-app/issues/609). Convert other popular cryptos into LBC via a ShapeShift integration.
 * [Flow](https://flow.org/) static type checking. This is a dev-only feature, but will make development faster, less error prone, and better for newcomers.


### Changed
 * The first run process for new users has changed substantially. New users can now easily receive one credit.
 * The wallet area has been re-organized. Send and Receive are now on the same page. A new page, "Get Credits", explains how users can add LBRY credits to the app.
 * Significant structural changes to code organization, packaging, and building. The app now follows a typical electron folder structure. All 3 `package.json` files have been reduced to a single file. Redux related code was moved into it's own subfolder.
 * The macOS docking icon has been improved.
 * The prompt for an insufficient balance is much more user-friendly.
 * The credit balance displayed in the main app navigation displays two decimal places instead of one.
 * Video download error messages are now more understandable.([#328](https://github.com/lbryio/lbry-app/issues/328))
 * Windows path to the daemon/CLI executables changed to: `C:\Program Files (x86)\LBRY\resources\static\daemon`


### Deprecated
 * We previous had two separate modals for insufficient credits. These have been combined.


### Fixed
 * Long channel names causing inconsistent thumbnail sizes ([#721](https://github.com/lbryio/lbry-app/issues/721))
 * Channel names in pages are highlighted to indicate them being clickable ([#814](https://github.com/lbryio/lbry-app/issues/814))
 * Fixed the transaction screen not loading for brand new users ([#755](https://github.com/lbryio/lbry-app/issues/755))
 * Fixed issues with scrolling and back and forward navigation ([#729](https://github.com/lbryio/lbry-app/issues/729))
 * Fixed sorting by title for published files ([#614](https://github.com/lbryio/lbry-app/issues/614))
 * App now uses the new `balance_delta` field provided by the LBRY API ([#611](https://github.com/lbryio/lbry-app/issues/611))
 * Abandoning from the claim page now works.([#883](https://github.com/lbryio/lbry-app/issues/833))



## [0.18.2] - 2017-11-15

### Fixed
 * Email verification is fixed. (#746)



## [0.18.0] - 2017-11-13

### Added
 * Trending! The landing page of the app now features content that is surging in popularity relative to past interest.
 * The app now closes to the system tray. This will help improve publish seeding and network performance. Directing the app to quit or exit will close it entirely. (#374)
 * You can now revoke past publishes to receive your credits. (#581)
 * You can now unlock tips sent to you so you can send them elsewhere or spend them. (#581)
 * Added new window menu options for reloading and help.
 * Rewards are now marked in transaction history (#660)


### Changed
 * Daemon updated to [v0.18.0](https://github.com/lbryio/lbry/releases/tag/v0.18.0). The largest changes here are several more network improvements and fixes as well as functionality and improvements related to concurrent heavier usage (bugs and issues largely discoverd by spee.ch).
 * Improved build and first-run process for new developers.
 * Replaced all instances of `XMLHttpRequest` with native `Fetch` API (#676).


### Fixed
 * Fixed console errors on settings page related to improper React input properties.
 * Fixed modals being too narrow after font change (#709)
 * Fixed bug that prevented new channel and first publish rewards from being claimed (#290)



## [0.17.1] - 2017-10-25

### Changed
 * Updated daemon to 0.17.1. 0.17.1 contains several more download fixes that are backwards incompatible, making this a near mandatory upgrade.
 * Continuing to standardize and improve design. File selectors, checkboxes, radios, and a number of other elements got substantial improvements.
 * [Electron](https://github.com/electron/electron) version upgraded. Most relevantly, this fixes URI handling in Linux.
 * Chat links and text updated to remove references to Slack.


### Fixed
 * Fixed handling of empty search results.
 * Fixed minimum channel length name(#689).



## [0.17.0] - 2017-10-12

### Added
 * Added a new search service. Significantly improved search results.
 * Channels now appear in search results. Channel cards to be improved soon?.
 * Add setting to automatically purchase low-cost content without a confirmation dialog.
 * New custom styled scrollbar (#574)
 * New tabs (#576).


### Changed
 * LBRY protocol upgraded from v0.16.1 to [v0.17](https://github.com/lbryio/lbry/releases/tag/v0.17.0). Significant improvements to download performance anticipated.
 * Improved Discover page load time by batching all URIs into one API call.
 * Changed the File page to make it clearer how to to open the folder for a file.
 * Display search bar on discover page instead of title and remove duplicated icon.
 * Minor update for themes.
 * There is no longer a minimum channel length (#645)
 * Changed the File page to make it clearer how to to open the folder for a file
 * The upgrade message is now friendlier and includes a link to the release notes.
 * Local settings refactored and no longer intermixed with LBRY API library.


### Fixed
 * Improve layout (and implementation) of the icon panel in file tiles and cards
 * The folder icon representing a local download now shows up properly on Channel pages (#587)
 * While editing a publish, the URL will no longer change if you select a new file. (#601)
 * Fixed issues with opening the folder for a file (#606)
 * Be consistent with the step property on credit inputs (#604)
 * Fixed unresponsive header (#613)
 * Fixed dark theme issues with text content.
 * Minor css fixes.
 * Fixed issue when file fails to download (#642)
 * Fixed issue after accessing a video without enough credits (#605)
 * Fixed channel fetching without claims (#634)



## [0.16.0] - 2017-09-21

### Added
 * Added a tipping button to send LBRY Credits to a creator.
 * Added an edit button on published content. Significantly improved UX for editing claims.
 * Added theme settings option and new Dark theme.
 * Significantly more detail is shown about past transactions and new filtering options for transactions.
 * File pages now show the time of a publish.
 * The "auth token" displayable on Help offers security warning
 * Added a new component for rendering dates and times. This component can render the date and time of a block height, as well.
 * Added a `Form` component, to further progress towards form sanity.
 * Added `gnome-keyring` dependency to .deb


### Changed
 * CSS significantly refactored to support CSS vars (and consequently easy theming).


### Fixed
 * URLs on cards no longer wrap and show an ellipsis if longer than one line



## [0.15.1] - 2017-09-08

### Added
 * File pages now show the time of a publish. This includes a new component for rendering dates and times that can render the date and time of a block height, as well.


### Changed
 * Updated to daemon [0.15.2](https://github.com/lbryio/lbry/releases/tag/v0.15.2) to prevent a bug in USD purchases.


### Fixed
 * Potential fix for blank error popup when streaming (#536)
 * Fixed some popups showing improperly while balance was loading (#534)
 * Show a security warning when the auth token is displayed on Help.
 * Some CSS changes to prevent the card row from clipping the scroll arrows after the window width is reduced below a certain point
 * Clearly notify user when they try to send credits to an invalid address (#445)



## [0.15.0] - 2017-08-31

### Added
 * Added an Invites area inside of the Wallet. This allows users to invite others and shows the status of all past invites (including all invite data from the past year). Up to one referral reward can now be claimed, but only if both users have passed the humanity test.
 * Added new summary components for rewards and invites to the Wallet landing page.
 * Added a forward button and improved history behavior. Back/forward disable when unusable.
 * Added past history of rewards to the rewards page.
 * Added wallet backup guide reference.
 * Added a new widget for setting prices (`FormFieldPrice`), used in Publish and Settings.


### Changed
 * Updated to daemon [0.15](https://github.com/lbryio/lbry/releases). Most relevant changes for app are improved announcing of content and a fix for the daemon getting stuck running.
 * Significant refinements to first-run process, process for new users, and introducing people to LBRY and LBRY credits.
 * Changed Wallet landing page to summarize status of other areas. Refactored wallet and transaction logic.
 * Added icons to missing page, improved icon and title logic.
 * Changed the default price settings for priced publishes.
 * When an "Open" button is clicked on a show page, if the file fails to open, the app will try to open the file's folder.
 * Updated several packages and fixed warnings in build process (all but the [fsevents warning](https://github.com/yarnpkg/yarn/issues/3738), which is a rather dramatic debate)
 * Some form field refactoring as we take baby steps towards form sanity.
 * Replaced confusing placeholder text from email input.
 * Refactored modal and settings logic.
 * Refactored history and navigation logic.


### Removed
 * Removed the label "Max Purchase Price" from settings page. It was redundant.
 * Unused old files from previous commit(9c3d633)


### Fixed
 * Tiles will no longer be blurry on hover (Windows only bug)
 * Removed placeholder values from price selection form fields, which was causing confusion that these were real values (#426)
 * Fixed showing "other currency" help tip in publish form, which was caused due to not "setting" state for price
 * Publish page now properly checks for all required fields are filled
 * Fixed pagination styling for pages > 5 (#416)
 * Fixed sizing on squat videos (#419)
 * Support claims no longer show up on Published page (#384)
 * Fixed rendering of small prices (#461)
 * Fixed incorrect URI in Downloads/Published page (#460)
 * Fixed menu bug (#503)
 * Fixed incorrect URLs on some channel content (#505)
 * Fixed video sizing for squat videos (#492)
 * Fixed issues with small prices (#461)
 * Fixed issues with negative values not being stopped by app on entry (#441)
 * Fixed source file error when editing existing claim (#467)



## [0.14.3] - 2017-08-03

### Added
 * Add tooltips to controls in header
 * New flow for rewards authentication failure


### Changed
 * Make it clearer how to skip identity verification and add link to FAQ
 * Reward-eligible content icon is now a rocket ship :D :D :D
 * Change install description shown by operating systems
 * Improved flow for when app is run with incompatible daemon


### Fixed
 * Corrected improper pluralization on loading screen



## [0.14.2] - 2017-07-30

### Added
 * Replaced horizontal scrollbars with scroll arrows
 * Featured weekly reward content shows with an orange star
 * Added pagination to channel pages


### Fixed
 * Fixed requirement to double click play button on many videos
 * Fixed errors from calls to `get` not bubbling correctly
 * Fixed some corner-case flows that could break file pages



## [0.14.1] - 2017-07-28

### Fixed
 * Fixed upgrade file path missing file name



## [0.14.0] - 2017-07-28

### Added
 * Identity verification for new reward participants
 * Support rich markup in publishing descriptions and show pages.
 * Release past publishing claims (and recover LBC) via the UI
 * Added transition to card hovers to smooth animation
 * Use randomly colored tiles when image is missing from metadata
 * Added a loading message to file actions
 * URL is auto suggested in Publish Page


### Changed
 * Publishing revamped. Editing claims is much easier.
 * Daemon updated from v0.13.1 to [v0.14.2](https://github.com/lbryio/lbry/releases/tag/v0.14.2)
 * Publish page now use `claim_list` rather than `file_list`


### Removed
 * Removed bandwidth caps from settings, because the daemon was not respecting them anyway.


### Fixed
 * Fixed bug with download notice when switching window focus
 * Fixed newly published files appearing twice
 * Fixed unconfirmed published files missing channel name
 * Fixed old files from updated published claims appearing in downloaded list
 * Fixed inappropriate text showing on searches
 * Stop discover page from pushing jumping vertically while loading
 * Restored feedback on claim amounts
 * Fixed hiding price input when Free is checked on publish form
 * Fixed hiding new identity fields on publish form
 * Fixed files on downloaded tab not showing download progress
 * Fixed downloading files that are deleted not being removed from the downloading list
 * Fixed download progress bar not being cleared when a downloading file is deleted
 * Fixed refresh regression after adding scroll position to history state
 * Fixed app not monitoring download progress on files in progress between restarts



## [0.13.0] - 2017-06-30

### Added
 * State is persisted through app close and re-open, resulting in faster opens
 * Desktop notifications on downloads finishing
 * Support webm, ogg, m4v, and a few others
 * Translations added to build process
 * Claim IDs are shown in your published files


### Changed
 * Upgraded to lbry daemon 0.13, including updating API signatures
 * Channels resolve much faster
 * Resolve is no longer cancelled on navigate
 * Updated API and authentication used by rewards process
 * Improved security of reward credential storage
 * Additional information submitted in DMCA reports
 * Switched packaging to yarn


### Removed
 * The author metadata field is no longer shown, in favor of first-class identities
 * Availability is no longer checked before showing Download options, due to unreliability


### Fixed
 * Fix help menu force reloading whole app
 * Show page updates correctly when navigating from show page to another show page
 * NSFW setting respected on show page
 * URI handling navigates to correct page if app is closed
 * URI handling issues specific to Windows (maybe)
 * Changing the NSFW setting refreshes properly (previously required app restart)



## [0.12.0] - 2017-06-09

### Added
 * More file types, like audio and documents, can be streamed and/or served from the app
 * App is no longer gated. Reward authorization re-written. Added basic flows for new users.
 * Videos now have a classy loading spinner


### Changed
 * All UI strings are now rendered according to gettext standard, in prep for i18n
 * Switched to new fee metadata format


### Fixed
 * If a daemon is running but unresponsive, startup is no longer blocked indefinitely
 * Updated deprecated LBRY API call signatures
 * App scrolls to the top of the page on navigation
 * Download progress works properly for purchased but deleted files
 * Publish channels for less than 1 LBC



## [0.11.9] - 2017-06-01

### Fixed
 * Windows upgrade process fixed
 * Upgrade process on Mac and Linux will open the file rather than the folder



## [0.11.8] - 2017-05-31

### Fixed
 * Verified access from two different installation ids
 * Version upgrade check on help page



## [0.11.7] - 2017-05-30

### Changed
 * Video player switched from plyr to render-media


### Fixed
 * Video player should behave better on streaming
 * Daemon times out more quickly when it cannot start
 * Connection should fail more cleanly, rather than get stuck entirely
 * Closing modal dialogs was broken on some download and stream errors
 * Discover landing page improperly showed loading error when it was loading correctly



## [0.11.6] - 2017-05-29

### Changed
 * Do not use a separate claim cache for publishes


### Fixed
 * Upgrade process should now works on Windows
 * Crudely handle failed publishes missing outpoints



## [0.11.5] - 2017-05-28

### Fixed
 * Eliminated instance of costs being double fetched
 * Fixed issue preventing file re-download
 * Fixed race condition that could prevent file playbac
 * Fixed issue with batch actions and thunk



## [0.11.4] - 2017-05-26

### Added
 * New reward for watching weekly featured content


### Fixed
 * Video playback will always properly fetch cost info (this was a big playback bug)
 * Fixed view rewards



## [0.11.3] - 2017-05-26

### Fixed
 * Fixed always showing welcome message on run
 * "Fixed" upgrade process
 * Version info now shows properly on Help page
 * Claim info is properly accessed on Publish page



## [0.11.0] - 2017-05-25

### Added
 * Entire app re-written to use Redux as state store. Far saner and faster. Will also increase productivity moving forward.
 * Channel page shows content published in channel.
 * URI handling. Clicking lbry:// links should open the app and appropriate URI on all OSes.
 * File cards have an icon indicating you posses that file.
 * Download directory setting now uses a proper dialog.
 * Movie player automatically shows if the file has already been downloaded.


### Changed
 * Plyr replaces mediaelement as the movie player.


### Fixed
 * Publisher indicator on show pages and file cards/tiles will now always show the proper channel name.
 * Performance improvements related to avoiding duplicate fetches.
 * Fix incorrect prompt on empty published page



## [0.10.0] - 2017-05-04

### Added
 * The UI has been overhauled to use an omnibar and drop the sidebar.
 * The app is much more responsive switching pages. It no longer reloads the entire page and all assets on each page change.
 * lbry.js now offers a subscription model for wallet balance similar to file info.
 * Fixed file info subscribes not being unsubscribed in unmount.
 * Fixed drawer not highlighting selected page.
 * You can now make API calls directly on the lbry module, e.g. lbry.peer_list()
 * New-style API calls return promises instead of using callbacks
 * Wherever possible, use outpoints for unique IDs instead of names or SD hashes
 * New publishes now display immediately in My Files, even before they hit the lbrynet file manager.
 * New welcome flow for new users
 * Redesigned UI for Discover
 * Handle more of price calculations at the daemon layer to improve page load time
 * Add special support for building channel claims in lbryuri module
 * Enable windows code signing of binary
 * Support for opening LBRY URIs from links in other apps


### Changed
 * Update process now easier and more reliable
 * Updated search to be compatible with new Lighthouse servers
 * Cleaned up shutdown logic
 * Support lbry v0.10 API signatures


### Fixed
 * Fix Watch page and progress bars for new API changes
 * On Windows, prevent opening multiple LBRY instances (launching LBRY again just focuses the current instance)



## [0.9.0rc15] - 2017-03-09
### Added
 * A way to access the Developer Settings panel in Electron (Ctrl-Shift and click logo)
 * Option in Developer Settings to toggle developer menu
### Changed
 * Open and reveal files using Electron instead of daemon

## [0.9.0rc12] - 2017-03-06
### Changed
 * Improved ability to style FormFields and form field labels
 * Refactored Publish page to use form field changes

## [0.9.0rc11] - 2017-02-27
### Added
 * "Back to LBRY" button on Watch page
### Changed
 * In error modal, hide details in expandable section
### Fixed
 * On load screen, always show Cancel link if a previous page is available
 * When user hits "Watch," don't check balance if download already started
 * Restore UI version on Help page
 * Fix sorting on My Files page

## [0.9.0rc9] - 2017-02-22
### Changed
 * Use local file for publishing
 * Use local file and html5 for video playback
 * Misc changes needed to make UI compatible with electron<|MERGE_RESOLUTION|>--- conflicted
+++ resolved
@@ -25,17 +25,11 @@
    * Fix dark theme ([#1034](https://github.com/lbryio/lbry-app/issues/1034))
    * Fix download percentage indicator overlay ([#1271](https://github.com/lbryio/lbry-app/issues/1271))
    * Fix alternate row shading for transactions on dark theme ([#1355](https://github.com/lbryio/lbry-app/issues/#1355))
-<<<<<<< HEAD
-   * Fix description box on Publish (dark theme) ([#1356](https://github.com/lbryio/lbry-app/issues/#1356))
-   * Fix spacing in search suggestions ([#1422](https://github.com/lbryio/lbry-app/pull/1422))
-   * Fix text/HTML files don't display correctly in-app anymore ([#1379](https://github.com/lbryio/lbry-app/issues/1379))
    * Fix don't allow dark mode with automatic night mode enabled ([#1005](https://github.com/lbryio/lbry-app/issues/1005))
-=======
    * Fix Description box on Publish (dark theme) ([#1356](https://github.com/lbryio/lbry-app/issues/#1356))
    * Fix price wrapping in price badge ([#1420](https://github.com/lbryio/lbry-app/pull/1420))
    * Fix spacing in search suggestions ([#1422])(https://github.com/lbryio/lbry-app/pull/1422))
    * Fix text/HTML files don't display correctly in-app anymore ([#1379])(https://github.com/lbryio/lbry-app/issues/1379)
->>>>>>> f7bad54b
 
 ## [0.21.3] - 2018-04-23
 
