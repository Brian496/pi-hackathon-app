# Change Log
All notable changes to this project will be documented in this file.

The format is based on [Keep a Changelog](http://keepachangelog.com/).

## [Unreleased]

### Fixed

### Added

### Changed

<<<<<<< HEAD
* Only show video error modal if you are on the video page & don't retry to play failed videos ([#1768](https://github.com/lbryio/lbry-desktop/pull/1768))
=======
  * Actually hide NSFW files if a user chooses to hide NSFW content via the settings page ([#1748](https://github.com/lbryio/lbry-desktop/pull/1748))
  * Hide the "Community top bids" section if user chooses to hide NSFW content ([#1760](https://github.com/lbryio/lbry-desktop/pull/1760))

>>>>>>> c518e39e


## [0.22.2] - 2018-07-09

### Fixed
  * Fixed 'Get Credits' screen so the app doesn't break when LBC is unavailable on ShapeShift ([#1739](https://github.com/lbryio/lbry-desktop/pull/1739))


## [0.22.1] - 2018-07-05

### Added


### Fixed
  * Take previous bid amount into account when determining how much users have available to deposit ([#1725](https://github.com/lbryio/lbry-desktop/pull/1725))
  * Sidebar sizing on larger screens ([#1709](https://github.com/lbryio/lbry-desktop/pull/1709))
  * Publishing scenario while editing and changing URI ([#1716](https://github.com/lbryio/lbry-desktop/pull/1716))
  * Fix can't right click > paste into description on publish ([#1664](https://github.com/lbryio/lbry-desktop/issues/1664))
  * Mac/Linux error when starting app up too quickly after shutdown ([#1727](https://github.com/lbryio/lbry-desktop/pull/1727))
  * Console errors when multiple downloads for same claim exist ([#1724](https://github.com/lbryio/lbry-desktop/pull/1724))
  * App version in dev mode ([#1722](https://github.com/lbryio/lbry-desktop/pull/1722))
  * Long URI name displays in transaction list/Help ([#1694](https://github.com/lbryio/lbry-desktop/pull/1694))/([#1692](https://github.com/lbryio/lbry-desktop/pull/1692))
  * Edit option missing from certain published claims ([#175](https://github.com/lbryio/lbry-desktop/issues/1756))

### Changed
  * Show claim name, instead of URI, when loading a channel([#1711](https://github.com/lbryio/lbry-desktop/pull/1711))
  * Updated LBRY daemon to 0.20.3 which contains some availability improvements ([v0.20.3](https://github.com/lbryio/lbry/releases/tag/v0.20.3))
  * Change startup error message to be more specific about repairing install([#1749](https://github.com/lbryio/lbry-desktop/issues/1749))

## [0.22.0] - 2018-06-26

### Added
   * Ability to upload thumbnails through spee.ch while publishing ([#1248](https://github.com/lbryio/lbry-desktop/pull/1248))
   * QR code for wallet address to Send and Receive page ([#1582](https://github.com/lbryio/lbry-desktop/pull/1582))
   * "View on Web" button on file/channel pages with spee.ch link ([#1222](https://github.com/lbryio/lbry-desktop/pull/1222))
   * Autoplay downloaded and free media along with toggle ([#584](https://github.com/lbryio/lbry-desktop/pull/1453))
   * Ability to get latest claims from channel on homepage (currently inactive) ([#1267](https://github.com/lbryio/lbry-desktop/pull/1267))
   * Confirmation prompt when sending credits ([#1525](https://github.com/lbryio/lbry-desktop/pull/1525))
   * Ability to right click > copy lbry:// hyperlink on tiles ([#1486](https://github.com/lbryio/lbry-desktop/pull/1486))
   * Buttons to open log file and log directory on the help page ([#1556](https://github.com/lbryio/lbry-desktop/issues/1556))
   * Ability to resend verification email ([#1492](https://github.com/lbryio/lbry-desktop/issues/1492))
   * Keyboard shortcut to quit the app on Windows ([#1202](https://github.com/lbryio/lbry-desktop/pull/1202))
   * Build for both architectures (x86 and x64) for Windows ([#1262](https://github.com/lbryio/lbry-desktop/pull/1262))
   * Referral FAQ to Invites screen ([#1314](https://github.com/lbryio/lbry-desktop/pull/1314))
   * Show exact wallet balance on mouse hover over ([#1305](https://github.com/lbryio/lbry-desktop/pull/1305))
   * Pre-fill publish URL after clicking "Put something here" link ([#1303](https://github.com/lbryio/lbry-desktop/pull/1303))
   * Danger JS to automate code reviews ([#1289](https://github.com/lbryio/lbry-desktop/pull/1289))
   * 'Go to page' input on channel pagination ([#1166](https://github.com/lbryio/lbry-desktop/pull/1166))

### Changed
   * LBRY App UI Redesign 5.0 implemented including new theme, layout, and improved search mechanics ([#870](https://github.com/lbryio/lbry-desktop/pull/870)) and ([#1173](https://github.com/lbryio/lbry-desktop/pull/1173))
   * Updated LBRY daemon to 0.20.2 which improves speed and reliability. ([v0.20.0](https://github.com/lbryio/lbry/releases/tag/v0.20.0), [v0.20.1](https://github.com/lbryio/lbry/releases/tag/v0.20.1), [v0.20.2](https://github.com/lbryio/lbry/releases/tag/v0.20.2))
   * Adapted dark mode to redesign ([#1269](https://github.com/lbryio/lbry-desktop/pull/1269))
   * Show latest claims for across all subscribed channel (no longer grouped by channel) and store sub data in internal database ([#1424](https://github.com/lbryio/lbry-desktop/pull/1424))
   * New publishes now show as pending on Publishes screen ([#1040](https://github.com/lbryio/lbry-desktop/pull/1040))
   * Enhanced flair to snackbar ([#1313](https://github.com/lbryio/lbry-desktop/pull/1313))
   * Made font in price badge larger ([#1420](https://github.com/lbryio/lbry-desktop/pull/1420))
   * Move rewards logic to interal api ([#1509](https://github.com/lbryio/lbry-desktop/pull/1509))
   * Narrative about Feature Request on Help Page and Report Page ([#1551](https://github.com/lbryio/lbry-desktop/pull/1551))


### Fixed
   * Create channel and publish immediately([#1481](https://github.com/lbryio/lbry-desktop/pull/1481))
   * Price not updated on tile/file page ([#797](https://github.com/lbryio/lbry-desktop/issues/797))
   * Markdown rendering support on show page ([#1179](https://github.com/lbryio/lbry-desktop/issues/1179))
   * Content address extending outside of visible area ([#741](https://github.com/lbryio/lbry-desktop/issues/741))
   * Content-type not shown correctly in file description ([#863](https://github.com/lbryio/lbry-desktop/pull/863))
   * Fix [Flow](https://flow.org/) ([#1197](https://github.com/lbryio/lbry-desktop/pull/1197))
   * Black screen on macOS after maximizing LBRY and then closing ([#1235](https://github.com/lbryio/lbry-desktop/pull/1235))
   * Download percentage indicator overlay ([#1271](https://github.com/lbryio/lbry-desktop/issues/1271))
   * Alternate row shading for transactions on dark theme ([#1355](https://github.com/lbryio/lbry-desktop/issues/#1355))
   * Don't allow dark mode with automatic night mode enabled ([#1005](https://github.com/lbryio/lbry-desktop/issues/1005))
   * Description box on Publish (dark theme) ([#1356](https://github.com/lbryio/lbry-desktop/issues/#1356))
   * Price wrapping in price badge ([#1420](https://github.com/lbryio/lbry-desktop/pull/1420))
   * Spacing in search suggestions ([#1422](https://github.com/lbryio/lbry-desktop/pull/1422))
   * Text/HTML files don't display correctly in-app anymore ([#1379](https://github.com/lbryio/lbry-desktop/issues/1379))
   * Notification modals when reward is claimed ([#1436](https://github.com/lbryio/lbry-desktop/issues/1436)) and ([#1407](https://github.com/lbryio/lbry-desktop/issues/1407))
   * Disabled cards(grayed out) ([#1466](https://github.com/lbryio/lbry-desktop/issues/1466))
   * New lines not showing correctly after markdown changes ([#1504](https://github.com/lbryio/lbry-desktop/issues/1504))
   * Claim ID being null when reporting a claim that was not previously downloaded ([PR#1530](https://github.com/lbryio/lbry-desktop/pull/1530))
   * URI and outpoint not being passed properly to API ([#1494](https://github.com/lbryio/lbry-desktop/issues/1494))
   * Incorrect markdown preview on url with parentheses ([#1570](https://github.com/lbryio/lbry-desktop/issues/1570))
   * Fix Linux upgrade path and add manual installation note ([#1606](https://github.com/lbryio/lbry-desktop/issues/1606))
   * Fix can type in unfocused fields while publishing without selecting file ([#1456](https://github.com/lbryio/lbry-desktop/issues/1456))
   * Fix navigation button resulting incorrect page designation ([#1502](https://github.com/lbryio/lbry-desktop/issues/1502))
   * Fix shouldn't allow to open multiple export and choose file dialogs ([#1175](https://github.com/lbryio/lbry-desktop/issues/1175))



## [0.21.6] - 2018-06-05

### Fixed
 * Fix page URLs on app cold start ([#1549](https://github.com/lbryio/lbry-desktop/issues/1549))
 * Fix analytics event ([#1494](https://github.com/lbryio/lbry-desktop/issues/1494))



## [0.21.5] - 2018-05-31

### Added
  * Ability to navigate to in-app pages via URL ([#1352](https://github.com/lbryio/lbry-desktop/issues/1352))

### Fixed
 * Fixed green screen on invalid URL via hyperlink ([#959](https://github.com/lbryio/lbry-desktop/issues/959))
 * Fixed crash when lbry-desktop repository is renamed to lbry-desktop ([#1505](https://github.com/lbryio/lbry-desktop/issues/1505))
 * Fixed rewards not disappearing after claiming ([596](https://github.com/lbryio/lbry-desktop/issues/596))

### Changed
 * Rewards now rely on API data ([#1329](https://github.com/lbryio/lbry-desktop/issues/1329))



## [0.21.4] - 2018-05-10

### Changed
  * Update LBRY Protocol to 0.19.3 - faster blockchain header download for new and existing users (See fulll change log for [0.19.2](https://github.com/lbryio/lbry/releases/tag/v0.19.2) and [0.19.3](https://github.com/lbryio/lbry/releases/tag/v0.19.3))

### Fixed
 * Ability to submit bug reports



## [0.21.3] - 2018-04-23

### Added
 * Block blacklisted content ([#1361](https://github.com/lbryio/lbry-desktop/pull/1361))


## [0.21.2] - 2018-03-22

### Added
  * Save app state when closing to tray ([#968](https://github.com/lbryio/lbry-desktop/issues/968))
  * Added startup-troubleshooting FAQ URL to daemon error ([#1039](https://github.com/lbryio/lbry-desktop/pull/1039))
  * Added ability to export wallet transactions to JSON and CSV format ([#976](https://github.com/lbryio/lbry-desktop/pull/976))
  * Add Rewards FAQ to LBRY app ([#1041](https://github.com/lbryio/lbry-desktop/pull/1041))
  * Notifications when the channel a user subscribes to uploads new content ([#1066](https://github.com/lbryio/lbry-desktop/pull/1066))
  * Codacy support for Github contributions ([#1059](https://github.com/lbryio/lbry-desktop/pull/1059))
  * App category for Linux ([#877](https://github.com/lbryio/lbry-desktop/pull/877))
  * Add YouTube Sync reward ([#1147](https://github.com/lbryio/lbry-desktop/pull/1147))
  * Retain previous screen sizing on startup ([#338](https://github.com/lbryio/lbry-desktop/issues/338))


### Changed
  * Update LBRY Protocol to 0.19.1 (See change log for [0.19.0](https://github.com/lbryio/lbry/releases/tag/v0.19.0) and [0.19.1](https://github.com/lbryio/lbry/releases/tag/v0.19.1))
  * Improved privacy by allowing users to turn off the file view counter and better understand privacy settings ([#1074](https://github.com/lbryio/lbry-desktop/pull/1074) / [#1116](https://github.com/lbryio/lbry-desktop/pull/1116))
  * Disabled auto dark mode if dark mode is selected ([#1006](https://github.com/lbryio/lbry-desktop/pull/1006))
  * Refactor Electron's main process ([#951](https://github.com/lbryio/lbry-desktop/pull/951))
  * Refactor `lbryuri.js` into separate named exports ([#957](https://github.com/lbryio/lbry-desktop/pull/957))
  * Keep node_modules up-to-date when yarn.lock changes due to git ([#955](https://github.com/lbryio/lbry-desktop/pull/955))
  * Do not kill an existing daemon, instead check if one exists ([#973](https://github.com/lbryio/lbry-desktop/pull/973))
  * Enable play button immediately after user clicks download ([#987](https://github.com/lbryio/lbry-desktop/pull/987))
  * Significantly improved search performance ([#1032](https://github.com/lbryio/lbry-desktop/pull/1032))
  * Allow editing of claims when bid is greater than current balance ([#1105](https://github.com/lbryio/lbry-desktop/pull/1105))


### Fixed
  * Fixed sort by date of published content ([#986](https://github.com/lbryio/lbry-desktop/issues/986))
  * Fix night mode start time, set to 9PM ([#1050](https://github.com/lbryio/lbry-desktop/issues/1050))
  * Disable drag and drop of files into the app ([#1045](https://github.com/lbryio/lbry-desktop/pull/1045))
  * Fixed uninformative error message ([#1046](https://github.com/lbryio/lbry-desktop/pull/1046))
  * Update documentation for DevTools and fix some ESLint warnings ([#911](https://github.com/lbryio/lbry-desktop/pull/911))
  * Fix right click bug ([#928](https://github.com/lbryio/lbry-desktop/pull/928))
  * Fix Election linting errors ([#929](https://github.com/lbryio/lbry-desktop/pull/929))
  * App will no longer reset when minimizing to tray ([#1042](https://github.com/lbryio/lbry-desktop/pull/1042))
  * Error when clicking LBRY URLs when app is closed on macOS ([#1119](https://github.com/lbryio/lbry-desktop/issues/1119))
  * LBRY URLs not working on Linux ([#1120](https://github.com/lbryio/lbry-desktop/issues/1120))
  * Fix Windows notifications not showing ([#1145](https://github.com/lbryio/lbry-desktop/pull/1145))
  * Fix export issues ([#1163](https://github.com/lbryio/lbry-desktop/pull/1163))

## [0.20.0] - 2018-01-30

### Added
 * Added Automatic Dark Mode ([#950](https://github.com/lbryio/lbry-desktop/pull/950))
 * Re-introduce build dir / dist dir option for isolated build environments ([#933](https://github.com/lbryio/lbry-desktop/pull/933))
 * Added sms as a method for reward identity verification ([#946](https://github.com/lbryio/lbry-desktop/pull/946))
 * Added auto-update ([#808](https://github.com/lbryio/lbry-desktop/pull/808))


### Changed
 * Refactored Electron's main process ([#951](https://github.com/lbryio/lbry-desktop/pull/951))
 * Refactored lbryuri.js into separate named exports ([#957](https://github.com/lbryio/lbry-desktop/pull/957))
 * Upgraded Daemon to [version 18.2](https://github.com/lbryio/lbry/releases/tag/v0.18.2) ([#961](https://github.com/lbryio/lbry-desktop/pull/961))
 * Upgraded Electron for security patch ([commit](https://github.com/lbryio/lbry-desktop/commit/48cc82b86d79ea35e3c529b420957d9dd6043209))


### Fixed
 * Fixed issues in documentation ([#945](https://github.com/lbryio/lbry-desktop/pull/945))
 * Fixed linting errors ([#929](https://github.com/lbryio/lbry-desktop/pull/929))



## [0.19.4] - 2018-01-08

### Added
 * Video state tracking in redux - developer only ([#890](https://github.com/lbryio/lbry-desktop/pull/890))


### Changed
 * Improved text content in app ([#921](https://github.com/lbryio/lbry-desktop/pull/921))


### Fixed
 * Right click works in the app again ([#928](https://github.com/lbryio/lbry-desktop/pull/928))
 * Icons are now the rights size ([#925](https://github.com/lbryio/lbry-desktop/pull/925))
 * Fixed tip sending error ([#918](https://github.com/lbryio/lbry-desktop/pull/918))
 * Newly created channel immediately available for publishing



## [0.19.3] - 2017-12-30

### Changed
 * Improved internal code structuring by adding linting integration -- developers only ([#891](https://github.com/lbryio/lbry-desktop/pull/891))
 * Improved developer documentation ([#910](https://github.com/lbryio/lbry-desktop/pull/910))


### Removed
 * Removed email verification reward ([#914](https://github.com/lbryio/lbry-desktop/pull/921))


### Fixed
 * Added snackbar text in place where it was coming up blank ([#902](https://github.com/lbryio/lbry-desktop/pull/902))



## [0.19.2] - 2017-12-22

### Added
 * Added copy address button to the Wallet Address component on Send / Receive ([#875](https://github.com/lbryio/lbry-desktop/pull/875))
 * Link to creators’ channels on homepage ([#869](https://github.com/lbryio/lbry-desktop/pull/869))
 * Pause playing video when file is opened ([#880](https://github.com/lbryio/lbry-desktop/pull/880))
 * Add captcha to verification process ([#897](https://github.com/lbryio/lbry-desktop/pull/897))


### Changed
 * Contributor documentation ([#879](https://github.com/lbryio/lbry-desktop/pull/879))


### Fixed
 * Linux app categorization ([#877](https://github.com/lbryio/lbry-desktop/pull/877))



## [0.19.1] - 2017-12-13

### Added
 * Added empty rewards message on overview page ([#847](https://github.com/lbryio/lbry-desktop/pull/847))


### Changed
 * Updated developer tools and restructured code ([#861](https://github.com/lbryio/lbry-desktop/pull/861) / [#862](https://github.com/lbryio/lbry-desktop/pull/862))


### Fixed
 * Fixed typos ([#845](https://github.com/lbryio/lbry-desktop/pull/845) / [#846](https://github.com/lbryio/lbry-desktop/pull/846))
 * Fixed theme-related error while running in development ([#865](https://github.com/lbryio/lbry-desktop/pull/865))
 * Fixed build/signing error on Windows ([#864](https://github.com/lbryio/lbry-desktop/pull/864))



## [0.19.0] - 2017-12-11

### Added
 * [Subscriptions](https://github.com/lbryio/lbry-desktop/issues/715). File and channel pages now show a subscribe button. A new "Subscriptions" tab appears on the homepage shows the most recent content from subscribed channels.
 * [LBC acquisition widget](https://github.com/lbryio/lbry-desktop/issues/609). Convert other popular cryptos into LBC via a ShapeShift integration.
 * [Flow](https://flow.org/) static type checking. This is a dev-only feature, but will make development faster, less error prone, and better for newcomers.


### Changed
 * The first run process for new users has changed substantially. New users can now easily receive one credit.
 * The wallet area has been re-organized. Send and Receive are now on the same page. A new page, "Get Credits", explains how users can add LBRY credits to the app.
 * Significant structural changes to code organization, packaging, and building. The app now follows a typical electron folder structure. All 3 `package.json` files have been reduced to a single file. Redux related code was moved into it's own subfolder.
 * The macOS docking icon has been improved.
 * The prompt for an insufficient balance is much more user-friendly.
 * The credit balance displayed in the main app navigation displays two decimal places instead of one.
 * Video download error messages are now more understandable.([#328](https://github.com/lbryio/lbry-desktop/issues/328))
 * Windows path to the daemon/CLI executables changed to: `C:\Program Files (x86)\LBRY\resources\static\daemon`


### Deprecated
 * We previous had two separate modals for insufficient credits. These have been combined.


### Fixed
 * Long channel names causing inconsistent thumbnail sizes ([#721](https://github.com/lbryio/lbry-desktop/issues/721))
 * Channel names in pages are highlighted to indicate them being clickable ([#814](https://github.com/lbryio/lbry-desktop/issues/814))
 * Fixed the transaction screen not loading for brand new users ([#755](https://github.com/lbryio/lbry-desktop/issues/755))
 * Fixed issues with scrolling and back and forward navigation ([#729](https://github.com/lbryio/lbry-desktop/issues/729))
 * Fixed sorting by title for published files ([#614](https://github.com/lbryio/lbry-desktop/issues/614))
 * App now uses the new `balance_delta` field provided by the LBRY API ([#611](https://github.com/lbryio/lbry-desktop/issues/611))
 * Abandoning from the claim page now works.([#883](https://github.com/lbryio/lbry-desktop/issues/833))



## [0.18.2] - 2017-11-15

### Fixed
 * Email verification is fixed. (#746)



## [0.18.0] - 2017-11-13

### Added
 * Trending! The landing page of the app now features content that is surging in popularity relative to past interest.
 * The app now closes to the system tray. This will help improve publish seeding and network performance. Directing the app to quit or exit will close it entirely. (#374)
 * You can now revoke past publishes to receive your credits. (#581)
 * You can now unlock tips sent to you so you can send them elsewhere or spend them. (#581)
 * Added new window menu options for reloading and help.
 * Rewards are now marked in transaction history (#660)


### Changed
 * Daemon updated to [v0.18.0](https://github.com/lbryio/lbry/releases/tag/v0.18.0). The largest changes here are several more network improvements and fixes as well as functionality and improvements related to concurrent heavier usage (bugs and issues largely discoverd by spee.ch).
 * Improved build and first-run process for new developers.
 * Replaced all instances of `XMLHttpRequest` with native `Fetch` API (#676).


### Fixed
 * Fixed console errors on settings page related to improper React input properties.
 * Fixed modals being too narrow after font change (#709)
 * Fixed bug that prevented new channel and first publish rewards from being claimed (#290)



## [0.17.1] - 2017-10-25

### Changed
 * Updated daemon to 0.17.1. 0.17.1 contains several more download fixes that are backwards incompatible, making this a near mandatory upgrade.
 * Continuing to standardize and improve design. File selectors, checkboxes, radios, and a number of other elements got substantial improvements.
 * [Electron](https://github.com/electron/electron) version upgraded. Most relevantly, this fixes URI handling in Linux.
 * Chat links and text updated to remove references to Slack.


### Fixed
 * Fixed handling of empty search results.
 * Fixed minimum channel length name(#689).



## [0.17.0] - 2017-10-12

### Added
 * Added a new search service. Significantly improved search results.
 * Channels now appear in search results. Channel cards to be improved soon?.
 * Add setting to automatically purchase low-cost content without a confirmation dialog.
 * New custom styled scrollbar (#574)
 * New tabs (#576).


### Changed
 * LBRY protocol upgraded from v0.16.1 to [v0.17](https://github.com/lbryio/lbry/releases/tag/v0.17.0). Significant improvements to download performance anticipated.
 * Improved Discover page load time by batching all URIs into one API call.
 * Changed the File page to make it clearer how to to open the folder for a file.
 * Display search bar on discover page instead of title and remove duplicated icon.
 * Minor update for themes.
 * There is no longer a minimum channel length (#645)
 * Changed the File page to make it clearer how to to open the folder for a file
 * The upgrade message is now friendlier and includes a link to the release notes.
 * Local settings refactored and no longer intermixed with LBRY API library.


### Fixed
 * Improve layout (and implementation) of the icon panel in file tiles and cards
 * The folder icon representing a local download now shows up properly on Channel pages (#587)
 * While editing a publish, the URL will no longer change if you select a new file. (#601)
 * Fixed issues with opening the folder for a file (#606)
 * Be consistent with the step property on credit inputs (#604)
 * Fixed unresponsive header (#613)
 * Fixed dark theme issues with text content.
 * Minor css fixes.
 * Fixed issue when file fails to download (#642)
 * Fixed issue after accessing a video without enough credits (#605)
 * Fixed channel fetching without claims (#634)



## [0.16.0] - 2017-09-21

### Added
 * Added a tipping button to send LBRY Credits to a creator.
 * Added an edit button on published content. Significantly improved UX for editing claims.
 * Added theme settings option and new Dark theme.
 * Significantly more detail is shown about past transactions and new filtering options for transactions.
 * File pages now show the time of a publish.
 * The "auth token" displayable on Help offers security warning
 * Added a new component for rendering dates and times. This component can render the date and time of a block height, as well.
 * Added a `Form` component, to further progress towards form sanity.
 * Added `gnome-keyring` dependency to .deb


### Changed
 * CSS significantly refactored to support CSS vars (and consequently easy theming).


### Fixed
 * URLs on cards no longer wrap and show an ellipsis if longer than one line



## [0.15.1] - 2017-09-08

### Added
 * File pages now show the time of a publish. This includes a new component for rendering dates and times that can render the date and time of a block height, as well.


### Changed
 * Updated to daemon [0.15.2](https://github.com/lbryio/lbry/releases/tag/v0.15.2) to prevent a bug in USD purchases.


### Fixed
 * Potential fix for blank error popup when streaming (#536)
 * Fixed some popups showing improperly while balance was loading (#534)
 * Show a security warning when the auth token is displayed on Help.
 * Some CSS changes to prevent the card row from clipping the scroll arrows after the window width is reduced below a certain point
 * Clearly notify user when they try to send credits to an invalid address (#445)



## [0.15.0] - 2017-08-31

### Added
 * Added an Invites area inside of the Wallet. This allows users to invite others and shows the status of all past invites (including all invite data from the past year). Up to one referral reward can now be claimed, but only if both users have passed the humanity test.
 * Added new summary components for rewards and invites to the Wallet landing page.
 * Added a forward button and improved history behavior. Back/forward disable when unusable.
 * Added past history of rewards to the rewards page.
 * Added wallet backup guide reference.
 * Added a new widget for setting prices (`FormFieldPrice`), used in Publish and Settings.


### Changed
 * Updated to daemon [0.15](https://github.com/lbryio/lbry/releases). Most relevant changes for app are improved announcing of content and a fix for the daemon getting stuck running.
 * Significant refinements to first-run process, process for new users, and introducing people to LBRY and LBRY credits.
 * Changed Wallet landing page to summarize status of other areas. Refactored wallet and transaction logic.
 * Added icons to missing page, improved icon and title logic.
 * Changed the default price settings for priced publishes.
 * When an "Open" button is clicked on a show page, if the file fails to open, the app will try to open the file's folder.
 * Updated several packages and fixed warnings in build process (all but the [fsevents warning](https://github.com/yarnpkg/yarn/issues/3738), which is a rather dramatic debate)
 * Some form field refactoring as we take baby steps towards form sanity.
 * Replaced confusing placeholder text from email input.
 * Refactored modal and settings logic.
 * Refactored history and navigation logic.


### Removed
 * Removed the label "Max Purchase Price" from settings page. It was redundant.
 * Unused old files from previous commit(9c3d633)


### Fixed
 * Tiles will no longer be blurry on hover (Windows only bug)
 * Removed placeholder values from price selection form fields, which was causing confusion that these were real values (#426)
 * Fixed showing "other currency" help tip in publish form, which was caused due to not "setting" state for price
 * Publish page now properly checks for all required fields are filled
 * Fixed sizing on squat videos (#419)
 * Support claims no longer show up on Published page (#384)
 * Fixed rendering of small prices (#461)
 * Fixed incorrect URI in Downloads/Published page (#460)
 * Fixed menu bug (#503)
 * Fixed incorrect URLs on some channel content (#505)
 * Fixed video sizing for squat videos (#492)
 * Fixed issues with small prices (#461)
 * Fixed issues with negative values not being stopped by app on entry (#441)
 * Fixed source file error when editing existing claim (#467)



## [0.14.3] - 2017-08-03

### Added
 * Add tooltips to controls in header
 * New flow for rewards authentication failure


### Changed
 * Make it clearer how to skip identity verification and add link to FAQ
 * Reward-eligible content icon is now a rocket ship :D :D :D
 * Change install description shown by operating systems
 * Improved flow for when app is run with incompatible daemon


### Fixed
 * Corrected improper pluralization on loading screen



## [0.14.2] - 2017-07-30

### Added
 * Replaced horizontal scrollbars with scroll arrows
 * Featured weekly reward content shows with an orange star


### Fixed
 * Fixed requirement to double click play button on many videos
 * Fixed errors from calls to `get` not bubbling correctly
 * Fixed some corner-case flows that could break file pages



## [0.14.1] - 2017-07-28

### Fixed
 * Fixed upgrade file path missing file name



## [0.14.0] - 2017-07-28

### Added
 * Identity verification for new reward participants
 * Support rich markup in publishing descriptions and show pages.
 * Release past publishing claims (and recover LBC) via the UI
 * Added transition to card hovers to smooth animation
 * Use randomly colored tiles when image is missing from metadata
 * Added a loading message to file actions
 * URL is auto suggested in Publish Page


### Changed
 * Publishing revamped. Editing claims is much easier.
 * Daemon updated from v0.13.1 to [v0.14.2](https://github.com/lbryio/lbry/releases/tag/v0.14.2)
 * Publish page now use `claim_list` rather than `file_list`


### Removed
 * Removed bandwidth caps from settings, because the daemon was not respecting them anyway.


### Fixed
 * Fixed bug with download notice when switching window focus
 * Fixed newly published files appearing twice
 * Fixed unconfirmed published files missing channel name
 * Fixed old files from updated published claims appearing in downloaded list
 * Fixed inappropriate text showing on searches
 * Stop discover page from pushing jumping vertically while loading
 * Restored feedback on claim amounts
 * Fixed hiding price input when Free is checked on publish form
 * Fixed hiding new identity fields on publish form
 * Fixed files on downloaded tab not showing download progress
 * Fixed downloading files that are deleted not being removed from the downloading list
 * Fixed download progress bar not being cleared when a downloading file is deleted
 * Fixed refresh regression after adding scroll position to history state
 * Fixed app not monitoring download progress on files in progress between restarts



## [0.13.0] - 2017-06-30

### Added
 * State is persisted through app close and re-open, resulting in faster opens
 * Desktop notifications on downloads finishing
 * Support webm, ogg, m4v, and a few others
 * Translations added to build process
 * Claim IDs are shown in your published files


### Changed
 * Upgraded to lbry daemon 0.13, including updating API signatures
 * Channels resolve much faster
 * Resolve is no longer cancelled on navigate
 * Updated API and authentication used by rewards process
 * Improved security of reward credential storage
 * Additional information submitted in DMCA reports
 * Switched packaging to yarn


### Removed
 * The author metadata field is no longer shown, in favor of first-class identities
 * Availability is no longer checked before showing Download options, due to unreliability


### Fixed
 * Fix help menu force reloading whole app
 * Show page updates correctly when navigating from show page to another show page
 * NSFW setting respected on show page
 * URI handling navigates to correct page if app is closed
 * URI handling issues specific to Windows (maybe)
 * Changing the NSFW setting refreshes properly (previously required app restart)



## [0.12.0] - 2017-06-09

### Added
 * More file types, like audio and documents, can be streamed and/or served from the app
 * App is no longer gated. Reward authorization re-written. Added basic flows for new users.
 * Videos now have a classy loading spinner


### Changed
 * All UI strings are now rendered according to gettext standard, in prep for i18n
 * Switched to new fee metadata format


### Fixed
 * If a daemon is running but unresponsive, startup is no longer blocked indefinitely
 * Updated deprecated LBRY API call signatures
 * App scrolls to the top of the page on navigation
 * Download progress works properly for purchased but deleted files
 * Publish channels for less than 1 LBC



## [0.11.9] - 2017-06-01

### Fixed
 * Windows upgrade process fixed
 * Upgrade process on Mac and Linux will open the file rather than the folder



## [0.11.8] - 2017-05-31

### Fixed
 * Verified access from two different installation ids
 * Version upgrade check on help page



## [0.11.7] - 2017-05-30

### Changed
 * Video player switched from plyr to render-media


### Fixed
 * Video player should behave better on streaming
 * Daemon times out more quickly when it cannot start
 * Connection should fail more cleanly, rather than get stuck entirely
 * Closing modal dialogs was broken on some download and stream errors
 * Discover landing page improperly showed loading error when it was loading correctly



## [0.11.6] - 2017-05-29

### Changed
 * Do not use a separate claim cache for publishes


### Fixed
 * Upgrade process should now works on Windows
 * Crudely handle failed publishes missing outpoints



## [0.11.5] - 2017-05-28

### Fixed
 * Eliminated instance of costs being double fetched
 * Fixed issue preventing file re-download
 * Fixed race condition that could prevent file playbac
 * Fixed issue with batch actions and thunk



## [0.11.4] - 2017-05-26

### Added
 * New reward for watching weekly featured content


### Fixed
 * Video playback will always properly fetch cost info (this was a big playback bug)
 * Fixed view rewards



## [0.11.3] - 2017-05-26

### Fixed
 * Fixed always showing welcome message on run
 * "Fixed" upgrade process
 * Version info now shows properly on Help page
 * Claim info is properly accessed on Publish page



## [0.11.0] - 2017-05-25

### Added
 * Entire app re-written to use Redux as state store. Far saner and faster. Will also increase productivity moving forward.
 * Channel page shows content published in channel.
 * URI handling. Clicking lbry:// links should open the app and appropriate URI on all OSes.
 * File cards have an icon indicating you posses that file.
 * Download directory setting now uses a proper dialog.
 * Movie player automatically shows if the file has already been downloaded.


### Changed
 * Plyr replaces mediaelement as the movie player.


### Fixed
 * Publisher indicator on show pages and file cards/tiles will now always show the proper channel name.
 * Performance improvements related to avoiding duplicate fetches.
 * Fix incorrect prompt on empty published page



## [0.10.0] - 2017-05-04

### Added
 * The UI has been overhauled to use an omnibar and drop the sidebar.
 * The app is much more responsive switching pages. It no longer reloads the entire page and all assets on each page change.
 * lbry.js now offers a subscription model for wallet balance similar to file info.
 * Fixed file info subscribes not being unsubscribed in unmount.
 * Fixed drawer not highlighting selected page.
 * You can now make API calls directly on the lbry module, e.g. lbry.peer_list()
 * New-style API calls return promises instead of using callbacks
 * Wherever possible, use outpoints for unique IDs instead of names or SD hashes
 * New publishes now display immediately in My Files, even before they hit the lbrynet file manager.
 * New welcome flow for new users
 * Redesigned UI for Discover
 * Handle more of price calculations at the daemon layer to improve page load time
 * Add special support for building channel claims in lbryuri module
 * Enable windows code signing of binary
 * Support for opening LBRY URIs from links in other apps


### Changed
 * Update process now easier and more reliable
 * Updated search to be compatible with new Lighthouse servers
 * Cleaned up shutdown logic
 * Support lbry v0.10 API signatures


### Fixed
 * Fix Watch page and progress bars for new API changes
 * On Windows, prevent opening multiple LBRY instances (launching LBRY again just focuses the current instance)



## [0.9.0rc15] - 2017-03-09
### Added
 * A way to access the Developer Settings panel in Electron (Ctrl-Shift and click logo)
 * Option in Developer Settings to toggle developer menu
### Changed
 * Open and reveal files using Electron instead of daemon

## [0.9.0rc12] - 2017-03-06
### Changed
 * Improved ability to style FormFields and form field labels
 * Refactored Publish page to use form field changes

## [0.9.0rc11] - 2017-02-27
### Added
 * "Back to LBRY" button on Watch page
### Changed
 * In error modal, hide details in expandable section
### Fixed
 * On load screen, always show Cancel link if a previous page is available
 * When user hits "Watch," don't check balance if download already started
 * Restore UI version on Help page
 * Fix sorting on My Files page

## [0.9.0rc9] - 2017-02-22
### Changed
 * Use local file for publishing
 * Use local file and html5 for video playback
 * Misc changes needed to make UI compatible with electron<|MERGE_RESOLUTION|>--- conflicted
+++ resolved
@@ -11,13 +11,9 @@
 
 ### Changed
 
-<<<<<<< HEAD
-* Only show video error modal if you are on the video page & don't retry to play failed videos ([#1768](https://github.com/lbryio/lbry-desktop/pull/1768))
-=======
+  * Only show video error modal if you are on the video page & don't retry to play failed videos ([#1768](https://github.com/lbryio/lbry-desktop/pull/1768))
   * Actually hide NSFW files if a user chooses to hide NSFW content via the settings page ([#1748](https://github.com/lbryio/lbry-desktop/pull/1748))
   * Hide the "Community top bids" section if user chooses to hide NSFW content ([#1760](https://github.com/lbryio/lbry-desktop/pull/1760))
-
->>>>>>> c518e39e
 
 
 ## [0.22.2] - 2018-07-09
