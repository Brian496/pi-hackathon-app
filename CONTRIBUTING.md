# Contribute to LBRY


**First:** if you're unsure or afraid of anything, just ask or submit the issue or pull request anyways. You won't be yelled at for giving your best effort. The worst that can happen is that you'll be politely asked to change something. We appreciate any sort of contributions, and don't want a wall of rules to get in the way of that.

However, for those individuals who want a bit more guidance on the best way to contribute to the project, read on. This document will cover what we're looking for. By addressing all the points we're looking for, it raises the chances we can quickly merge or address your contributions.


## TL;DR?

* [Here](https://github.com/lbryio/lbry-desktop/issues?q=is%3Aopen+is%3Aissue+label%3A%22help+wanted%22+no%3Aassignee)
  is a list of help wanted issues.
* Comment on an issue to let us know if you are going to work on it, don't take an issue that
<<<<<<< HEAD
  someone reserved less than 3 days ago.
* Submit a pull request and get paid in LBC.
* Don't hesitate to contact us with any questions or comments.
=======
  someone reserved less than 3 days ago
* Submit a pull request and get paid in LBC
* Don't hesitate to contact us with any questions or comments
* [Check out this video for a quickstart guide to running and developing the desktop app](https://spee.ch/7da73fc508ffc4ff8b2711e3c3950110430b0c5f/LBRYAppDesign.mp4).
>>>>>>> 51133635

## Choose an Issue

LBRY is an open source project and therefore is developed out in the open for everyone to see. What
you see here are the latest source code changes and issues.

Since LBRY is based on a decentralized community, we believe that the app will be stronger if it
receives contributions from individuals outside the core team -- such as yourself!

To make contributing as easy and rewarding as possible, we have instituted the following system:

* Anyone can view all issues in the system by clicking on the
  [Issues](https://github.com/lbryio/lbry-desktop/issues) button at the top of the page. Feel free to
  add an issue if you think we have missed something (and you might earn some LBC in the process
  because we do tip people for reporting bugs).
* Once on the [Issues](https://github.com/lbryio/lbry-desktop/issues) page, a potential contributor can
  filter issues by the
  [Help Wanted](https://github.com/lbryio/lbry-desktop/issues?q=is%3Aopen+is%3Aissue+label%3A%22help+wanted%22+no%3Aassignee)
  label to see a curated list of suggested issues with which community members can help.
* Every
  [Help Wanted](https://github.com/lbryio/lbry-desktop/issues?q=is%3Aopen+is%3Aissue+label%3A%22help+wanted%22+no%3Aassignee)
  issue is ranked on a scale from zero to four.

| Level                                                                                                                                            | Description                                                                                        |
| ------------------------------------------------------------------------------------------------------------------------------------------------ | -------------------------------------------------------------------------------------------------- |
| [**level 0**](https://github.com/lbryio/lbry-desktop/issues?q=is%3Aopen+is%3Aissue+label%3A%22help+wanted%22+label%3A%22level%3A+0%22+no%3Aassignee) | Typos and text edits -- a tech-savvy non-programmer can fix these.                                  |
| [**level 1**](https://github.com/lbryio/lbry-desktop/issues?q=is%3Aopen+is%3Aissue+label%3A%22help+wanted%22+label%3A%22level%3A+1%22+no%3Aassignee) | Programming issues that require little knowledge of how the LBRY app works.                         |
| [**level 2**](https://github.com/lbryio/lbry-desktop/issues?q=is%3Aopen+is%3Aissue+label%3A%22help+wanted%22+label%3A%22level%3A+2%22+no%3Aassignee) | Issues of average difficulty that require the developer to dig into how the app works a little bit. |
| [**level 3**](https://github.com/lbryio/lbry-desktop/issues?q=is%3Aopen+is%3Aissue+label%3A%22help+wanted%22+label%3A%22level%3A+3%22+no%3Aassignee) | Issues that are likely too tricky to be level 2 or require more thinking outside of the box.        |
| [**level 4**](https://github.com/lbryio/lbry-desktop/issues?q=is%3Aopen+is%3Aissue+label%3A%22help+wanted%22+label%3A%22level%3A+4%22+no%3Aassignee) | Big features or really hard issues.                                                                 |

The process of ranking issues is highly subjective. The purpose of sorting issues like this is to
give contributors a general idea about the type of issues they are looking at. For instance, it could very well be
the case that a level 1 issue is more difficult than a level 2 issue. This system is meant
to help you find relevant issues, not to prevent you from working on issues that you otherwise
would. If these rankings don't work for you, feel free to ignore them.

Although all contributions should have good UX, the [UX label, when applied in conjunction with Help Wanted](https://github.com/lbryio/lbry-desktop/issues?q=is%3Aopen+is%3Aissue+label%3A%22help+wanted%22+label%3Aux+no%3Aassignee), indicates that the contributor ought to implement the feature in a creative way that specifically focuses on providing a good user experience. These issues often have no set instruction for how the experience should be and leave it to the contributor to figure out. This may be challenging for people who do not like UX, but also more fun and rewarding for those who do.

## Code Overview

The entry point for this application is `src/renderer/index.js`.

This application is primarily written in JavaScript and is built on [Electron](https://electronjs.org)
while utilizing [React](https://reactjs.org) and [Redux](https://redux.js.org) for UI and
application state.

The project comes with diverse tools for simplifying the development process and for providing
better code quality. It's recommended to make use of them thoroughly during ongoing development. We follow the well-known [Airbnb JavaScript Style Guide](https://airbnb.io/javascript/) for defining
our styling rules and code best practices.

### lbry-redux

This project uses [lbry-redux](https://github.com/lbryio/lbry-redux) to share Redux code with [lbry-android](https://github.com/lbryio/lbry-android) and other LBRY apps. Over time, more Redux code that is suitable to be shared will be moved into lbry-redux. If modifying Redux code, you may be asked to make some of your changes in lbry-redux rather than lbry-desktop. The steps to work with lbry-redux locally can be found [here](https://github.com/lbryio/lbry-redux#local-development).


### Flow

[Flow](https://flow.org/) is a static type checker for JavaScript. Flow checks your code for
errors through static type annotations. For using Flow, you need to add the following
annotation to the beginning of the file you're editing:

`// @flow`

After adding this, you can start adding [type annotations](https://flow.org/en/docs/types/) to
the code.

If you add a project dependency and you want to use it with Flow, you need to import its type
definitions in the project by running:

`$ yarn flow-defs`


### Lint

Code linting is ensured by [ESLint](https://eslint.org/) and [Flow CLI](https://flow.org/en/docs/cli/).

You can lint all the project's sources at any time by running:

`$ yarn lint`

If you desire to lint a specific file or directory you can use:

```
$ yarn eslint 'glob/pattern'
$ yarn flow focus-check 'glob/pattern'
```

In addition to those commands, staged files are automatically linted before commit. Please take the
time to fix all staged files' linting problems before committing or suppress them if necessary.

If you want the linting problems to show up on your IDE or text editor, check out
[ESLint integrations](https://eslint.org/docs/user-guide/integrations).

### Code Formatting

Project's sources are formatted using [Prettier](https://prettier.io/).

Staged files are automatically formatted before commit.

You can also use the following command:

`$ yarn format`

for applying formatting rules to all project's code sources. For formatting a specific file or
directory, use:

`$ yarn prettier 'glob/pattern'`

Editor integrations are available [here](https://prettier.io/docs/en/editors.html).

### Debug

There are a few tools integrated to the project that will ease the process of debugging:

* [Chrome DevTools](https://developer.chrome.com/devtools)
  * Also available for the main process as a [remote target](chrome://inspect/#devices).
* [Electron Devtron](https://electronjs.org/devtron)
* [React DevTools](https://github.com/facebook/react-devtools)
* [Redux DevTools](https://github.com/gaearon/redux-devtools)

## Submit a Pull Request

* After deciding what to work on, a potential contributor can
  [fork](https://help.github.com/articles/fork-a-repo/) this repository, make his or her changes,
  and submit a
  [pull request](https://help.github.com/articles/creating-a-pull-request-from-a-fork/). A
  contributor wanting to reserve an issue in advance can leave a comment saying that he or she is
  working on it. Contributors should respect other people's efforts to complete issues in a timely
  manner and, therefore, not begin working on anything reserved (or updated) within the last 3 days.
  If someone has been officially assigned an issue via Github's assignment system, it is also not
  available. Contributors are encouraged to ask if they have any questions about issue availability.
* The [changelog](https://github.com/lbryio/lbry-desktop/blob/master/CHANGELOG.md) should be updated to
  include a reference to the fix/change/addition. See previous entries for format.
* Once the pull request is visible in the LBRY repo, a LBRY team member will review it and make sure
  it is up to our standards. At this point, the contributor may have to change his or her code based
  on our suggestions and comments.
* Then, upon a satisfactory review of the code, we will merge it and send the contributor a tip (in
  LBC) for the contribution.

We are dedicated to being fair and friendly in this process. In **general**, level 4 issues will be
paid more than level 3 issues which will be paid more than level 2, and so on. However, this is not
due to their labeling, but rather how difficult they end up being. Maybe an issue labeled "level 1"
turns out to be very difficult. In this case, we would be **more than happy** to tip accordingly. If
you do good work, we want you to be rewarded for it.

Also, we are here to enable you. We want you to succeed, so do not hesitate to ask questions. If you
need some information or assistance in completing an issue, please let us know! That is what we are
here for-- pushing development forward.

Lastly, don't feel limited by this list. Should LBRY have built-in Tor support? Add it! It's not in
the issue tracker, but maybe it's a good idea. Do you think the search layout is unintuitive? Change
it! We welcome all feedback and suggestions. That said, it may be the case that we do not wish to
incorporate your change if you don't check with us first (also, please check with us especially if
you are planning on adding Tor support :P). If you want to add a feature that is not listed in the
issue tracker, go ahead and [create an issue](https://github.com/lbryio/lbry-desktop/issues/new), and
say in the description that you would like to try to implement it yourself. This way we can tell you
in advance if we will accept your changes and we can point you in the right direction.

# Tom's "Voice of the User" Wishlist

[Anything marked with **both** "Help Wanted" and "Tom's 'Voice of the User' Wishlist"](https://github.com/lbryio/lbry-desktop/issues?q=is%3Aopen+is%3Aissue+label%3A%22Tom%27s+%5C%22Voice+of+the+User%5C%22+Wishlist%22+label%3A%22help+wanted%22+no%3Aassignee)
will earn you an extra 50 LBC on top of what we would otherwise tip you.

# Get in Touch

| Name                                    | Role                                                                                                                                                                                                           | Discord     | Email        |
| --------------------------------------- | -------------------------------------------------------------------------------------------------------------------------------------------------------------------------------------------------------------- | ----------- | ------------
| [Tom](https://github.com/tzarebczan)    | Community manager. He knows more than anyone about the app and all of its flaws. Reach out to him with any questions about how the app works, if a bug has been reported, or if a feature should be requested. | jiggytom    | tom@lbry.io  |
| [Sean](https://github.com/seanyesmunt)  | The primary engineer working on the app. Feel free to ask any questions about the code.                                                                          | sean        | sean@lbry.io |

Join our Discord [here](https://chat.lbry.io/).

# More Information

More information about contributing to LBRY [here](https://lbry.io/faq/contributing).<|MERGE_RESOLUTION|>--- conflicted
+++ resolved
@@ -10,17 +10,11 @@
 
 * [Here](https://github.com/lbryio/lbry-desktop/issues?q=is%3Aopen+is%3Aissue+label%3A%22help+wanted%22+no%3Aassignee)
   is a list of help wanted issues.
-* Comment on an issue to let us know if you are going to work on it, don't take an issue that
-<<<<<<< HEAD
-  someone reserved less than 3 days ago.
+* Comment on an issue to let us know if you are going to work on it, don't take an issue that someone reserved less than 3 days ago.
 * Submit a pull request and get paid in LBC.
 * Don't hesitate to contact us with any questions or comments.
-=======
-  someone reserved less than 3 days ago
-* Submit a pull request and get paid in LBC
-* Don't hesitate to contact us with any questions or comments
 * [Check out this video for a quickstart guide to running and developing the desktop app](https://spee.ch/7da73fc508ffc4ff8b2711e3c3950110430b0c5f/LBRYAppDesign.mp4).
->>>>>>> 51133635
+
 
 ## Choose an Issue
 
