--- conflicted
+++ resolved
@@ -12,7 +12,7 @@
     claimInfo: React.PropTypes.object,
     amount: React.PropTypes.number,
     name: React.PropTypes.string,
-    available: React.PropTypes.string,
+    available: React.PropTypes.bool,
   },
   render: function() {
 
@@ -35,7 +35,6 @@
         </div>
         <div className="span8">
           <p>{description}</p>
-<<<<<<< HEAD
           <section>
             <table className="table-standard">
               <tbody>
@@ -43,7 +42,7 @@
                   <td>Content-Type</td><td>{fileContentType}</td>
                 </tr>
                 <tr>
-                  <td>Cost</td><td><CreditAmount amount={amount} isEstimate={true}/></td>
+                  <td>Cost</td><td><CreditAmount amount={amount} isEstimate={!available}/></td>
                 </tr>
                 <tr>
                   <td>Author</td><td>{author}</td>
@@ -61,29 +60,6 @@
             <WatchLink streamName={this.props.name} button="primary" />
             <DownloadLink streamName={this.props.name} button="alt" />
           </section>
-=======
-          <table className="table-standard">
-            <tbody>
-              <tr>
-                <td>Content-Type</td><td>{fileContentType}</td>
-              </tr>
-              <tr>
-                <td>Cost</td><td><CreditAmount amount={amount} isEstimate={!available}/></td>
-              </tr>
-              <tr>
-                <td>Author</td><td>{author}</td>
-              </tr>
-              <tr>
-                <td>Language</td><td>{language}</td>
-              </tr>
-              <tr>
-                <td>License</td><td>{license}</td>
-              </tr>
-            </tbody>
-          </table>
-          <WatchLink streamName={this.props.name} button="primary" />
-          <DownloadLink streamName={this.props.name} button="alt" />
->>>>>>> 596a122d
         </div>
       </div>
       );
@@ -95,7 +71,7 @@
     claimInfo: React.PropTypes.object,
     amount: React.PropTypes.number,
     name: React.PropTypes.string,
-    available: React.PropTypes.string,
+    available: React.PropTypes.bool,
   },
   render: function() {
     var name = this.props.name;
