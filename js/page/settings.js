--- conflicted
+++ resolved
@@ -14,21 +14,6 @@
 };
 
 var SettingsPage = React.createClass({
-<<<<<<< HEAD
-  storeSetting: function(setting, val) {
-    var settings = Object.assign({}, this.state.settings);
-    settings[setting] = val;
-    this.setState({
-      'settings': settings
-    });
-    lbry.setSettings(settings);
-  },
-  onRunOnNsfwChange: function (event) {
-    this.storeSetting('show_nsfw', event.target.checked);
-  },
-=======
-  _initClientSettings: null,
->>>>>>> 8378a7a3
   onRunOnStartChange: function (event) {
     lbry.setDaemonSetting('run_on_startup', event.target.checked);
   },
@@ -62,17 +47,17 @@
   },
   getInitialState: function() {
     return {
-      settings: null
+      settings: null,
+      showNsfw: lbry.getClientSetting('showNsfw')
     }
   },
   componentDidMount: function() {
     document.title = "Settings";
-    this._initClientSettings = lbry.getClientSettings();
   },
   componentWillMount: function() {
     lbry.getDaemonSettings(function(settings) {
       this.setState({
-        initDaemonSettings: settings,
+        daemonSettings: settings,
         isMaxUpload: settings.max_upload != 0,
         isMaxDownload: settings.max_download != 0
       });
@@ -82,28 +67,22 @@
     lbry.setClientSetting('showNsfw', event.target.checked);
   },
   render: function() {
-    if (!this.state.initDaemonSettings) {
+    if (!this.state.daemonSettings) {
       return null;
     }
 
     return (
       <main>
         <section className="card">
-          <h3>Content Filtering</h3>
-          <label style={settingsCheckBoxOptionStyles}>
-            <input type="checkbox" onChange={this.onRunOnNsfwChange} defaultChecked={this.state.settings.show_nsfw} /> Show NSFW content
-          </label>
-        </section>
-        <section className="card">
           <h3>Run on Startup</h3>
           <label style={settingsCheckBoxOptionStyles}>
-            <input type="checkbox" onChange={this.onRunOnStartChange} defaultChecked={this.state.initDaemonSettings.run_on_startup} /> Run LBRY automatically when I start my computer
+            <input type="checkbox" onChange={this.onRunOnStartChange} defaultChecked={this.state.daemonSettings.run_on_startup} /> Run LBRY automatically when I start my computer
           </label>
         </section>
         <section className="card">
           <h3>Download Directory</h3>
           <div className="help">Where would you like the files you download from LBRY to be saved?</div>
-          <input style={downloadDirectoryFieldStyles} type="text" name="download_directory" defaultValue={this.state.initDaemonSettings.download_directory} onChange={this.onDownloadDirChange}/>
+          <input style={downloadDirectoryFieldStyles} type="text" name="download_directory" defaultValue={this.state.daemonSettings.download_directory} onChange={this.onDownloadDirChange}/>
         </section>
         <section className="card">
           <h3>Bandwidth Limits</h3>
@@ -114,7 +93,7 @@
             </label>
             <label style={settingsRadioOptionStyles}>
               <input type="radio" name="max_upload_pref" onChange={this.onMaxUploadPrefChange.bind(this, true)} defaultChecked={this.state.isMaxUpload}/> { this.state.isMaxUpload ? 'Up to' : 'Choose limit...' }
-              <span className={ this.state.isMaxUpload ? '' : 'hidden'}> <input type="number" min="0" step=".5" defaultValue={this.state.initDaemonSettings.max_upload} style={settingsNumberFieldStyles} onChange={this.onMaxUploadFieldChange}/> MB/s</span>
+              <span className={ this.state.isMaxUpload ? '' : 'hidden'}> <input type="number" min="0" step=".5" defaultValue={this.state.daemonSettings.max_upload} style={settingsNumberFieldStyles} onChange={this.onMaxUploadFieldChange}/> MB/s</span>
             </label>
           </div>
           <div className="form-row">
@@ -124,20 +103,20 @@
             </label>
             <label style={settingsRadioOptionStyles}>
               <input type="radio" name="max_download_pref" onChange={this.onMaxDownloadPrefChange.bind(this, true)} defaultChecked={this.state.isMaxDownload}/> { this.state.isMaxDownload ? 'Up to' : 'Choose limit...' }
-              <span className={ this.state.isMaxDownload ? '' : 'hidden'}> <input type="number" min="0" step=".5" defaultValue={this.state.initDaemonSettings.max_download} style={settingsNumberFieldStyles} onChange={this.onMaxDownloadFieldChange}/> MB/s</span>
+              <span className={ this.state.isMaxDownload ? '' : 'hidden'}> <input type="number" min="0" step=".5" defaultValue={this.state.daemonSettings.max_download} style={settingsNumberFieldStyles} onChange={this.onMaxDownloadFieldChange}/> MB/s</span>
             </label>
           </div>
         </section>
         <section className="card">
           <h3>Content</h3>
           <label style={settingsCheckBoxOptionStyles}>
-            <input type="checkbox" onChange={this.onShowNsfwChange} defaultChecked={this._initClientSettings.showNsfw} /> Include Not Safe For Work content in search results and Commmunity Content
+            <input type="checkbox" onChange={this.onShowNsfwChange} defaultChecked={this.state.showNsfw} /> Include Not Safe For Work content in search results and Commmunity Content
           </label>
         </section>
         <section className="card">
           <h3>Share Diagnostic Data</h3>
           <label style={settingsCheckBoxOptionStyles}>
-            <input type="checkbox" onChange={this.onShareDataChange} defaultChecked={this.state.initDaemonSettings.upload_log} /> Help make LBRY better by contributing diagnostic data about my usage
+            <input type="checkbox" onChange={this.onShareDataChange} defaultChecked={this.state.daemonSettings.upload_log} /> Help make LBRY better by contributing diagnostic data about my usage
           </label>
         </section>
        </main>
