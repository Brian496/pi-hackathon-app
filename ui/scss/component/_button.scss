@import "../global";

$button-focus-shift: 12%;

.button-set-item {
  position: relative;
  display: inline-block;

  + .button-set-item
  {
<<<<<<< HEAD
    margin-left: $spacing-vertical;
=======
    margin-left: var(--button-padding);
>>>>>>> 463d0925
  }
}

.button-block, .faux-button-block
{
  display: inline-block;
  height: var(--button-height);
  line-height: var(--button-height);
  text-decoration: none;
  border: 0 none;
  text-align: center;
  border-radius: 2px;
  text-transform: uppercase;
  .icon
  {
    top: 0em;
  }
  .icon:first-child
  {
    padding-right: 5px;
  }
  .icon:last-child
  {
    padding-left: 5px;
  }
  .icon:only-child
  {
    padding-left: 0;
    padding-right: 0;
  }
}
.button-block
{
  cursor: pointer;
}

.button__content {
  margin: 0 var(--button-padding);
}

.button-primary
{

  color: var(--button-primary-color);
  background-color: var(--button-primary-bg);
  box-shadow: var(--box-shadow-layer);

  &:focus {
    //color: var(--button-primary-active-color);
    //background-color:color: var(--button-primary-active-bg);
    //box-shadow: $box-shadow-focus;
  }
}
.button-alt
{
  background-color: var(--button-bg);
  box-shadow: var(--box-shadow-layer);
}

.button-text
{
  @include text-link();
  display: inline-block;

  .button__content {
    margin: 0 var(--text-link-padding);
  }
}
.button-text-help
{
  @include text-link(var(--text-help-color));
  font-size: 0.8em;
}
.button--flat
{
  box-shadow: none !important;
}<|MERGE_RESOLUTION|>--- conflicted
+++ resolved
@@ -8,11 +8,7 @@
 
   + .button-set-item
   {
-<<<<<<< HEAD
-    margin-left: $spacing-vertical;
-=======
-    margin-left: var(--button-padding);
->>>>>>> 463d0925
+    margin-left: var(--button-intra-margin);
   }
 }
 
