<<<<<<< HEAD
@import "../global";

=======
$height-video-embedded: $width-page-constrained * 9 / 16;
>>>>>>> 463d0925
video {
  object-fit: contain;
  box-sizing: border-box;
  max-height: 100%;
  max-width: 100%;
  background-size: contain;
  background-position: center center;
  background-repeat: no-repeat;
}

.video {
  background: #000;
  color: white;
}

.video-embedded {
  max-width: $width-page-constrained;
  max-height: $height-video-embedded;
  height: $height-video-embedded;
  position: relative;
  video {
    height: 100%;
    width: 100%;
    position: absolute;
    top: 0;
    left: 0;
  }
  &.video--hidden {
    height: $height-video-embedded;
  }
  &.video--active {
    /*background: none;*/
  }
}
.video--obscured .video__cover
{
  position: relative;
  filter: blur(var(--nsfw-blur-intensity));
}


.video__loading-screen {
  height: 100%;
  display: flex;
  justify-content: center;
  align-items: center;
}

.video__loading-spinner {
  position: relative;
  width: 11em;
  height: 11em;
  margin: 20px auto;
  font-size: 3px;
  border-radius: 50%;

  background: linear-gradient(to right, #ffffff 10%, rgba(255, 255, 255, 0) 50%);
  animation: spin 1.4s infinite linear;
  transform: translateZ(0);

  @keyframes spin {
    from {
      transform: rotate(0deg);
    }
    to {
      transform: rotate(360deg);
    }
  }

  &:before,
  &:after {
    content: '';
    position: absolute;
    top: 0;
    left: 0;
  }

  &:before {
    width: 50%;
    height: 50%;
    background: #ffffff;
    border-radius: 100% 0 0 0;
  }

  &:after {
    height: 75%;
    width: 75%;
    margin: auto;
    bottom: 0;
    right: 0;
    background: black;
    border-radius: 50%;
  }
}

.video__loading-status {
  padding-top: 20px;
  color: white;
}

.video__cover {
  text-align: center;
  height: 100%;
  width: 100%;
  background-size: auto 100%;
  background-position: center center;
  background-repeat: no-repeat;
  position: relative;
  .video__play-button { @include absolute-center(); }
}

.video__play-button {
  position: absolute;
  width: 100%;
  height: 100%;
  cursor: pointer;
  display: none;
  font-size: $spacing-vertical * 3;
  color: white;
  z-index: 1;
  background: var(--color-dark-overlay);
  opacity: 0.6;
  left: 0;
  top: 0;
  &:hover {
    opacity: 1;
    transition: opacity var(--transition-duration) var(--transition-type);
  }
}<|MERGE_RESOLUTION|>--- conflicted
+++ resolved
@@ -1,9 +1,7 @@
-<<<<<<< HEAD
 @import "../global";
 
-=======
 $height-video-embedded: $width-page-constrained * 9 / 16;
->>>>>>> 463d0925
+
 video {
   object-fit: contain;
   box-sizing: border-box;
@@ -112,7 +110,11 @@
   background-position: center center;
   background-repeat: no-repeat;
   position: relative;
-  .video__play-button { @include absolute-center(); }
+  .video__play-button {
+    display: flex;
+    align-items: center;
+    justify-content: center;
+  }
 }
 
 .video__play-button {
