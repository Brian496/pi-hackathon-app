--- conflicted
+++ resolved
@@ -20,15 +20,9 @@
 .card__title-primary,
 .card__title-identity,
 .card__content,
-<<<<<<< HEAD
 .card__subtext,
 .card__actions {
-  padding-left: $padding-card-horizontal;
-  padding-right: $padding-card-horizontal;
-=======
-.card__subtext {
   padding: 0 var(--card-padding);
->>>>>>> 463d0925
 }
 .card--small {
   .card__title-primary,
@@ -40,23 +34,16 @@
   }
 }
 .card__title-primary {
-<<<<<<< HEAD
-  margin-top: $spacing-vertical * 2/3;
-  margin-bottom: $spacing-vertical * 2/3;
-=======
   margin-top: var(--card-margin);
->>>>>>> 463d0925
+  margin-bottom: var(--card-margin);
 }
 .card__title-identity {
   margin-top: $spacing-vertical * 1/3;
   margin-bottom: $spacing-vertical * 1/3;
 }
 .card__actions {
-<<<<<<< HEAD
-  margin-top: $spacing-vertical * 2/3;
-  margin-bottom: $spacing-vertical * 2/3;
-=======
   margin-top: var(--card-margin);
+  margin-bottom: var(--card-margin);
 }
 .card__actions--bottom {
   margin-top: $spacing-vertical * 1/3;
@@ -65,7 +52,6 @@
 .card__actions--form-submit {
   margin-top: $spacing-vertical;
   margin-bottom: var(--card-margin);
->>>>>>> 463d0925
 }
 .card__content {
   margin-top: var(--card-margin);
@@ -226,7 +212,7 @@
   overflow: hidden;
   white-space: nowrap;
   width: 100%;
-  min-width: $width-card-small;
+  min-width: var(--card-small-width);
   margin-right: $spacing-vertical;
 }
 .card-row__header {
@@ -273,7 +259,6 @@
 .card__icon-featured-content {
   color: orangered;
 }
-
 
 /*
 if we keep doing things like this, we should add a real grid system, but I'm going to be a selective dick about it - Jeremy
