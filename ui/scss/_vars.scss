/*
Both of these should probably die and become variables as well
 */
$spacing-vertical: 24px;
$width-page-constrained: 800px;
$text-color: #000;

:root {

  /* Colors */
  --color-brand: #155B4A;
  --color-primary: #155B4A;
  --color-primary-light: saturate(lighten(#155B4A, 50%), 20%);
  --color-light-alt: hsl(hue(#155B4A), 15, 85);
  --color-dark-overlay: rgba(32,32,32,0.9);
  --color-help: rgba(0,0,0,.6);
  --color-notice: #8a6d3b;
  --color-error: #a94442;
  --color-load-screen-text: #c3c3c3;
  --color-meta-light: #505050;
  --color-money: #216C2A;
  --color-download: #444;
  --color-canvas: #f5f5f5;
  --color-bg: #ffffff;
  --color-bg-alt: #D9D9D9;


  /* Misc */
  --content-max-width: 1000px;
  --nsfw-blur-intensity: 20px;
  --height-video-embedded: $width-page-constrained * 9 / 16 ;

  /* Font */
  --font-size: 16px;
  --font-line-height: 1.3333;
  --font-size-subtext-multiple: 0.82;

  /* Shadows */
  --box-shadow-layer: 0 2px 2px 0 rgba(0,0,0,.14),0 3px 1px -2px rgba(0,0,0,.2),0 1px 5px 0 rgba(0,0,0,.12);
  --box-shadow-focus: 2px 4px 4px 0 rgba(0,0,0,.14),2px 5px 3px -2px rgba(0,0,0,.2),2px 3px 7px 0 rgba(0,0,0,.12);

  /* Transition */
  --transition-duration: .225s;
  --transition-type: ease;

  /* Text */
  --text-color: $text-color;
  --text-help-color: #EEE;
  --text-max-width: 660px;
  --text-link-padding: 4px;
  --text-selection-bg: rgba(saturate(lighten(#155B4A, 20%), 20%), 1); // temp color
  --text-selection-color: #FFF;

  /* Window */
  --window-bg: var(--color-canvas);

  /* Input */
  --input-bg: transparent;
  --input-active-bg: transparent;
  --input-width: 330px;
  --input-color: var(--text-color);
  --input-border-size: 2px;
  --input-border-color: rgba(0,0,0,.25);

  /* Select */
  --select-bg: var(--color-bg-alt);
  --select-color: var(--text-color);

  /* Button */
  --button-bg: var(--color-bg-alt);
  --button-color: #FFF;
  --button-primary-bg: var(--color-primary);
  --button-primary-color: #FFF;
  --button-padding: $spacing-vertical * 2/3;
  --button-height: $spacing-vertical * 1.5;
  --button-intra-margin: $spacing-vertical;

  /* Header */
  --header-bg: var(--color-bg);
  --header-color: #666;
  --header-active-color: rgba(0,0,0, 0.85);
  --header-height: $spacing-vertical * 2.5;
  --header-button-bg: var(--button-bg);

  /* Header -> search */
  --search-bg: rgba(255, 255, 255, 0.7);
  --search-border:1px solid #ccc;
  --search-color: #666;
  --search-active-color: var(--header-active-color);

  /* Tabs */
  --tab-bg: transparent;
  --tab-color: rgba(0, 0, 0, 0.5);
  --tab-active-color: var(--color-primary);
  --tab-border-size: 2px;
  --tab-border: var(--tab-border-size) solid var(--tab-active-color);

  /* Table */
  --table-border: 1px solid #e2e2e2;
  --table-item-even: white;
  --table-item-odd: #f4f4f4;

  /* Card */
  --card-bg: var(--color-bg);
  --card-hover-translate: 10px;
  --card-margin: $spacing-vertical * 2/3;
  --card-max-width: $width-page-constrained;
  --card-padding: $spacing-vertical * 2/3;
  --card-radius: 2px;
  --card-link-scaling: 1.1;
  --card-small-width: $spacing-vertical * 10;

  /* Modal */
  --modal-bg: var(--color-bg);
  --modal-overlay-bg: rgba(#F5F5F5, 0.75); // --color-canvas: #F5F5F5
  --modal-border: 1px solid rgb(204, 204, 204);

  /* Menu */
  --menu-bg: var(--color-bg);
  --menu-radius: 2px;
  --menu-item-hover-bg: var(--color-bg-alt);

  /* Tooltip */
  --tooltip-width: 300px;
  --tooltip-bg: var(--color-bg);
  --tooltip-color: var(--text-color);
  --tooltip-border: 1px solid #aaa;

<<<<<<< HEAD
  /* Scrollbar */
  --scrollbar-radius: 10px;
  --scrollbar-thumb-bg: rgba(0, 0, 0, 0.20);
  --scrollbar-thumb-hover-bg: rgba(0, 0, 0, 0.35);
  --scrollbar-thumb-active-bg: var(--color-primary);
  --scrollbar-track-bg: transparent;
=======
  /* Divider */
  --divider: 1px solid rgba(0, 0, 0, 0.12);
>>>>>>> 40ad276f
}<|MERGE_RESOLUTION|>--- conflicted
+++ resolved
@@ -126,15 +126,13 @@
   --tooltip-color: var(--text-color);
   --tooltip-border: 1px solid #aaa;
 
-<<<<<<< HEAD
   /* Scrollbar */
   --scrollbar-radius: 10px;
   --scrollbar-thumb-bg: rgba(0, 0, 0, 0.20);
   --scrollbar-thumb-hover-bg: rgba(0, 0, 0, 0.35);
   --scrollbar-thumb-active-bg: var(--color-primary);
   --scrollbar-track-bg: transparent;
-=======
+
   /* Divider */
   --divider: 1px solid rgba(0, 0, 0, 0.12);
->>>>>>> 40ad276f
 }