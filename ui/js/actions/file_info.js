import * as types from "constants/action_types";
import lbry from "lbry";
import { doFetchClaimListMine } from "actions/content";
import {
  selectClaimsByUri,
  selectClaimListMineIsPending,
} from "selectors/claims";
import {
  selectFileListIsPending,
  selectAllFileInfos,
  selectUrisLoading,
} from "selectors/file_info";
import { doCloseModal } from "actions/app";

const { shell } = require("electron");

export function doFetchFileInfo(uri) {
  return function(dispatch, getState) {
    const state = getState();
    const claim = selectClaimsByUri(state)[uri];
    const outpoint = claim ? `${claim.txid}:${claim.nout}` : null;
    const alreadyFetching = !!selectUrisLoading(state)[uri];

    if (!alreadyFetching) {
      dispatch({
        type: types.FETCH_FILE_INFO_STARTED,
        data: {
          outpoint,
        },
      });

      lbry
        .file_list({ outpoint: outpoint, full_status: true })
        .then(fileInfos => {
          dispatch({
            type: types.FETCH_FILE_INFO_COMPLETED,
            data: {
              outpoint,
              fileInfo: fileInfos && fileInfos.length ? fileInfos[0] : null,
            },
          });
        });
    }
  };
}

export function doFileList() {
  return function(dispatch, getState) {
    const state = getState();
    const isPending = selectFileListIsPending(state);

    if (!isPending) {
      dispatch({
        type: types.FILE_LIST_STARTED,
      });

      lbry.file_list().then(fileInfos => {
        dispatch({
          type: types.FILE_LIST_COMPLETED,
          data: {
            fileInfos,
          },
        });
      });
    }
  };
}

export function doOpenFileInShell(fileInfo) {
  return function(dispatch, getState) {
    shell.openItem(fileInfo.download_path);
  };
}

export function doOpenFileInFolder(fileInfo) {
  return function(dispatch, getState) {
    shell.showItemInFolder(fileInfo.download_path);
  };
}

export function doDeleteFile(outpoint, deleteFromComputer) {
  return function(dispatch, getState) {
    dispatch({
      type: types.FILE_DELETE,
      data: {
        outpoint,
      },
    });

    lbry.file_delete({
      outpoint: outpoint,
      delete_from_download_dir: deleteFromComputer,
    });

    dispatch(doCloseModal());
  };
}

export function doFetchFileInfosAndPublishedClaims() {
  return function(dispatch, getState) {
<<<<<<< HEAD
    const state = getState(),
      isClaimListMinePending = selectClaimListMineIsPending(state),
      isFileInfoListPending = selectFileListIsPending(state);
=======
    const state = getState();
>>>>>>> 2cecd20c

    dispatch(doFetchClaimListMine());
    dispatch(doFileList());
  };
}<|MERGE_RESOLUTION|>--- conflicted
+++ resolved
@@ -98,13 +98,9 @@
 
 export function doFetchFileInfosAndPublishedClaims() {
   return function(dispatch, getState) {
-<<<<<<< HEAD
     const state = getState(),
       isClaimListMinePending = selectClaimListMineIsPending(state),
       isFileInfoListPending = selectFileListIsPending(state);
-=======
-    const state = getState();
->>>>>>> 2cecd20c
 
     dispatch(doFetchClaimListMine());
     dispatch(doFileList());
