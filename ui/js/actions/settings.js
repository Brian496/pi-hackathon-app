import * as types from "constants/action_types";
import * as settings from "constants/settings";
<<<<<<< HEAD
=======
import batchActions from "util/batchActions";
>>>>>>> 3de3dd25
import lbry from "lbry";
import fs from "fs";
import http from "http";

const { remote } = require("electron");
const { extname } = require("path");
const { download } = remote.require("electron-dl");
const { readdirSync } = remote.require("fs");

export function doFetchDaemonSettings() {
  return function(dispatch, getState) {
    lbry.settings_get().then(settings => {
      dispatch({
        type: types.DAEMON_SETTINGS_RECEIVED,
        data: {
          settings,
        },
      });
    });
  };
}

export function doSetDaemonSetting(key, value) {
  return function(dispatch, getState) {
    let settings = {};
    settings[key] = value;
    lbry.settings_set(settings).then(settings);
    lbry.settings_get().then(settings => {
      dispatch({
        type: types.DAEMON_SETTINGS_RECEIVED,
        data: {
          settings,
        },
      });
    });
  };
}

export function doSetClientSetting(key, value) {
  lbry.setClientSetting(key, value);

  return {
    type: types.CLIENT_SETTING_CHANGED,
    data: {
      key,
      value,
    },
  };
}

<<<<<<< HEAD
export function doGetThemes() {
  const dir = `${remote.app.getAppPath()}/dist/themes`;

  // Get all .css files
  const files = readdirSync(dir).filter(file => extname(file) === ".css");

  return function(dispatch, getState) {
    // Find themes
    const themes = files.map(file => ({
      name: file.replace(".css", ""),
      path: `./themes/${file}`,
    }));

    dispatch(doSetClientSetting(settings.THEMES, themes));
  };
}

export function doSetTheme(name) {
  return function(dispatch, getState) {
    // Find a theme from themes list
    const find = themeName => themes.find(theme => theme.name === themeName);

    // Get themes
    const themes = lbry.getClientSetting(settings.THEMES);

    // Find theme and set fallback
    const theme = find(name) || find("light");

    if (theme.path) {
      // load css
      const link = document.getElementById("theme");
      link.href = theme.path;

      // update theme
      dispatch(doSetClientSetting(settings.THEME, theme.name));
    }
=======
export function doDownloadLanguage(langFile) {
  return function(dispatch, getState) {
    const destinationPath = `app/locales/${langFile}`;
    const language = langFile.replace(".json", "");
    const req = http.get(
      {
        headers: {
          "Content-Type": "text/html",
        },
        host: "i18n.lbry.io",
        path: `/langs/${langFile}`,
      },
      response => {
        if (response.statusCode === 200) {
          const file = fs.createWriteStream(destinationPath);

          file.on("error", errorHandler);
          file.on("finish", () => {
            file.close();

            // push to our local list
            dispatch({
              type: types.DOWNLOAD_LANGUAGE_SUCCEEDED,
              data: { language: language },
            });
          });

          response.pipe(file);
        } else {
          errorHandler(new Error("Language request failed."));
        }
      }
    );

    const errorHandler = err => {
      fs.unlink(destinationPath, () => {}); // Delete the file async. (But we don't check the result)

      dispatch({
        type: types.DOWNLOAD_LANGUAGE_FAILED,
        data: { language },
      });
    };

    req.setTimeout(30000, function() {
      req.abort();
    });

    req.on("error", errorHandler);

    req.end();
  };
}

export function doDownloadLanguages() {
  return function(dispatch, getState) {
    if (!fs.existsSync(app.i18n.directory)) {
      fs.mkdirSync(app.i18n.directory);
    }

    const xhr = new XMLHttpRequest();
    xhr.onreadystatechange = () => {
      if (xhr.readyState === XMLHttpRequest.DONE) {
        if (xhr.status === 200) {
          try {
            const files = JSON.parse(xhr.responseText);
            const actions = [];
            files.forEach(file => {
              actions.push(doDownloadLanguage(file));
            });

            dispatch(batchActions(...actions));
          } catch (err) {
            throw err;
          }
        } else {
          throw new Error(
            __("The list of available languages could not be retrieved.")
          );
        }
      }
    };
    xhr.open("get", "http://i18n.lbry.io");
    xhr.send();
  };
}

export function doChangeLanguage(language) {
  return function(dispatch, getState) {
    lbry.setClientSetting(settings.LANGUAGE, language);
    app.i18n.setLocale(language);
>>>>>>> 3de3dd25
  };
}<|MERGE_RESOLUTION|>--- conflicted
+++ resolved
@@ -1,9 +1,7 @@
 import * as types from "constants/action_types";
 import * as settings from "constants/settings";
-<<<<<<< HEAD
-=======
 import batchActions from "util/batchActions";
->>>>>>> 3de3dd25
+
 import lbry from "lbry";
 import fs from "fs";
 import http from "http";
@@ -54,7 +52,6 @@
   };
 }
 
-<<<<<<< HEAD
 export function doGetThemes() {
   const dir = `${remote.app.getAppPath()}/dist/themes`;
 
@@ -91,7 +88,8 @@
       // update theme
       dispatch(doSetClientSetting(settings.THEME, theme.name));
     }
-=======
+}
+  
 export function doDownloadLanguage(langFile) {
   return function(dispatch, getState) {
     const destinationPath = `app/locales/${langFile}`;
@@ -182,6 +180,5 @@
   return function(dispatch, getState) {
     lbry.setClientSetting(settings.LANGUAGE, language);
     app.i18n.setLocale(language);
->>>>>>> 3de3dd25
   };
 }