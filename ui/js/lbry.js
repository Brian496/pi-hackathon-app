--- conflicted
+++ resolved
@@ -121,26 +121,6 @@
   return { name, outpoint, claim_id, metadata: null };
 }
 
-<<<<<<< HEAD
-lbry.call = function(
-  method,
-  params,
-  callback,
-  errorCallback,
-  connectFailedCallback
-) {
-  return jsonrpc.call(
-    lbry.daemonConnectionString,
-    method,
-    params,
-    callback,
-    errorCallback,
-    connectFailedCallback
-  );
-};
-
-=======
->>>>>>> e9ece65d
 //core
 lbry._connectPromise = null;
 lbry.connect = function() {
@@ -149,11 +129,7 @@
       let tryNum = 0;
 
       function checkDaemonStartedFailed() {
-<<<<<<< HEAD
-        if (tryNum <= 100) {
-=======
         if (tryNum <= 200) {
->>>>>>> e9ece65d
           // Move # of tries into constant or config option
           setTimeout(() => {
             tryNum++;
@@ -166,17 +142,7 @@
 
       // Check every half second to see if the daemon is accepting connections
       function checkDaemonStarted() {
-<<<<<<< HEAD
-        lbry.call(
-          "status",
-          {},
-          resolve,
-          checkDaemonStartedFailed,
-          checkDaemonStartedFailed
-        );
-=======
         lbry.status().then(resolve).catch(checkDaemonStartedFailed);
->>>>>>> e9ece65d
       }
 
       checkDaemonStarted();
@@ -184,22 +150,6 @@
   }
 
   return lbry._connectPromise;
-<<<<<<< HEAD
-};
-
-lbry.checkAddressIsMine = function(address, callback) {
-  lbry.call("wallet_is_address_mine", { address: address }, callback);
-};
-
-lbry.sendToAddress = function(amount, address, callback, errorCallback) {
-  lbry.call(
-    "send_amount_to_address",
-    { amount: amount, address: address },
-    callback,
-    errorCallback
-  );
-=======
->>>>>>> e9ece65d
 };
 
 /**
@@ -263,23 +213,13 @@
  * This currently includes a work-around to cache the file in local storage so that the pending
  * publish can appear in the UI immediately.
  */
-<<<<<<< HEAD
-lbry.publish = function(
-=======
 lbry.publishDeprecated = function(
->>>>>>> e9ece65d
   params,
   fileListedCallback,
   publishedCallback,
   errorCallback
 ) {
-<<<<<<< HEAD
-  lbry.call(
-    "publish",
-    params,
-=======
   lbry.publish(params).then(
->>>>>>> e9ece65d
     result => {
       if (returnedPending) {
         return;
@@ -351,23 +291,6 @@
 
 lbry.setClientSetting = function(setting, value) {
   return localStorage.setItem("setting_" + setting, JSON.stringify(value));
-<<<<<<< HEAD
-};
-
-lbry.getSessionInfo = function(callback) {
-  lbry.call("status", { session_status: true }, callback);
-};
-
-lbry.reportBug = function(message, callback) {
-  lbry.call(
-    "report_bug",
-    {
-      message: message,
-    },
-    callback
-  );
-=======
->>>>>>> e9ece65d
 };
 
 //utilities
@@ -408,13 +331,6 @@
   } else {
     return "unknown";
   }
-<<<<<<< HEAD
-};
-
-lbry.stop = function(callback) {
-  lbry.call("stop", {}, callback);
-=======
->>>>>>> e9ece65d
 };
 
 lbry._subscribeIdCount = 0;
@@ -501,12 +417,8 @@
         return;
       }
     }
-
-<<<<<<< HEAD
-    lbry.call(
-=======
+    
     apiCall(
->>>>>>> e9ece65d
       "file_list",
       params,
       fileInfos => {
@@ -517,10 +429,6 @@
           .map(pendingPublishToDummyFileInfo);
         resolve([...fileInfos, ...dummyFileInfos]);
       },
-<<<<<<< HEAD
-      reject,
-=======
->>>>>>> e9ece65d
       reject
     );
   });
@@ -528,11 +436,7 @@
 
 lbry.claim_list_mine = function(params = {}) {
   return new Promise((resolve, reject) => {
-<<<<<<< HEAD
-    lbry.call(
-=======
     apiCall(
->>>>>>> e9ece65d
       "claim_list_mine",
       params,
       claims => {
@@ -549,53 +453,26 @@
           .map(pendingPublishToDummyClaim);
         resolve([...claims, ...dummyClaims]);
       },
-<<<<<<< HEAD
-      reject,
-=======
->>>>>>> e9ece65d
       reject
     );
   });
 };
 
-<<<<<<< HEAD
-=======
-const claimCacheKey = "resolve_claim_cache";
-lbry._claimCache = getSession(claimCacheKey, {});
->>>>>>> e9ece65d
+
 lbry._resolveXhrs = {};
 lbry.resolve = function(params = {}) {
   return new Promise((resolve, reject) => {
     if (!params.uri) {
       throw __("Resolve has hacked cache on top of it that requires a URI");
     }
-<<<<<<< HEAD
-    lbry._resolveXhrs[params.uri] = lbry.call(
+    lbry._resolveXhrs[params.uri] = apiCall(
       "resolve",
       params,
       function(data) {
-        resolve(data);
+        resolve(data && data[params.uri] ? data[params.uri] : {});
       },
       reject
     );
-=======
-    if (params.uri && lbry._claimCache[params.uri] !== undefined) {
-      resolve(lbry._claimCache[params.uri]);
-    } else {
-      lbry._resolveXhrs[params.uri] = apiCall(
-        "resolve",
-        params,
-        data => {
-          if (data !== undefined) {
-            lbry._claimCache[params.uri] = data;
-          }
-          setSession(claimCacheKey, lbry._claimCache);
-          resolve(data && data[params.uri] ? data[params.uri] : {});
-        },
-        reject
-      );
-    }
->>>>>>> e9ece65d
   });
 };
 
@@ -614,18 +491,7 @@
 
     return function(params = {}) {
       return new Promise((resolve, reject) => {
-<<<<<<< HEAD
-        jsonrpc.call(
-          lbry.daemonConnectionString,
-          name,
-          params,
-          resolve,
-          reject,
-          reject
-        );
-=======
         apiCall(name, params, resolve, reject);
->>>>>>> e9ece65d
       });
     };
   },
