import lbryio from './lbryio.js';
import lighthouse from './lighthouse.js';
import jsonrpc from './jsonrpc.js';
import lbryuri from './lbryuri.js';
import {getLocal, getSession, setSession, setLocal} from './utils.js';

const {remote, ipcRenderer} = require('electron');
const menu = remote.require('./menu/main-menu');

let lbry = {
  isConnected: false,
  daemonConnectionString: 'http://localhost:5279/lbryapi',
  pendingPublishTimeout: 20 * 60 * 1000,
  defaultClientSettings: {
    showNsfw: false,
    showUnavailable: true,
    debug: false,
    useCustomLighthouseServers: false,
    customLighthouseServers: [],
    showDeveloperMenu: false,
    language: 'en',
  }
};

/**
 * Records a publish attempt in local storage. Returns a dictionary with all the data needed to
 * needed to make a dummy claim or file info object.
 */
function savePendingPublish({name, channel_name}) {
  let uri;
  if (channel_name) {
    uri = lbryuri.build({name: channel_name, path: name}, false);
  } else {
    uri = lbryuri.build({name: name}, false);
  }
  const pendingPublishes = getLocal('pendingPublishes') || [];
  const newPendingPublish = {
    name, channel_name,
    claim_id: 'pending_claim_' + uri,
    txid: 'pending_' + uri,
    nout: 0,
    outpoint: 'pending_' + uri + ':0',
    time: Date.now(),
  };
  setLocal('pendingPublishes', [...pendingPublishes, newPendingPublish]);
  return newPendingPublish;
}

/**
 * If there is a pending publish with the given name or outpoint, remove it.
 * A channel name may also be provided along with name.
 */
function removePendingPublishIfNeeded({name, channel_name, outpoint}) {
  function pubMatches(pub) {
    return pub.outpoint === outpoint || (pub.name === name && (!channel_name || pub.channel_name === channel_name));
  }

  setLocal('pendingPublishes', lbry.getPendingPublishes().filter(pub => !pubMatches(pub)));
}

/**
 * Gets the current list of pending publish attempts. Filters out any that have timed out and
 * removes them from the list.
 */
lbry.getPendingPublishes = function() {
  const pendingPublishes = getLocal('pendingPublishes') || [];
  const newPendingPublishes = pendingPublishes.filter(pub => Date.now() - pub.time <= lbry.pendingPublishTimeout);
  setLocal('pendingPublishes', newPendingPublishes);
  return newPendingPublishes;
}

/**
 * Gets a pending publish attempt by its name or (fake) outpoint. A channel name can also be
 * provided along withe the name. If no pending publish is found, returns null.
 */
function getPendingPublish({name, channel_name, outpoint}) {
  const pendingPublishes = lbry.getPendingPublishes();
  return pendingPublishes.find(
    pub => pub.outpoint === outpoint || (pub.name === name && (!channel_name || pub.channel_name === channel_name))
  ) || null;
}

function pendingPublishToDummyClaim({channel_name, name, outpoint, claim_id, txid, nout}) {
  return {name, outpoint, claim_id, txid, nout, channel_name};
}

function pendingPublishToDummyFileInfo({name, outpoint, claim_id}) {
  return {name, outpoint, claim_id, metadata: null};
}

lbry.call = function (method, params, callback, errorCallback, connectFailedCallback) {
  return jsonrpc.call(lbry.daemonConnectionString, method, params, callback, errorCallback, connectFailedCallback);
}

//core
lbry._connectPromise = null;
lbry.connect = function() {
  if (lbry._connectPromise === null) {
    lbry._connectPromise = new Promise((resolve, reject) => {

      let tryNum = 0

      function checkDaemonStartedFailed() {
        console.log('status error try num ' + tryNum)
        if (tryNum <= 100) { // Move # of tries into constant or config option
          setTimeout(() => {
            tryNum++
            checkDaemonStarted();
          }, tryNum < 50 ? 400 : 1000);
        }
        else {
          reject(new Error("Unable to connect to LBRY"));
        }
      }

      // Check every half second to see if the daemon is accepting connections
<<<<<<< HEAD
      function checkDaemonStarted(tryNum = 0) {
        lbry.isDaemonAcceptingConnections(function (runningStatus) {
          if (runningStatus) {
            resolve(true);
          }
          else {
            if (tryNum <= 600) { // Move # of tries into constant or config option
              setTimeout(function () {
                checkDaemonStarted(tryNum + 1);
              }, tryNum < 100 ? 200 : 1000);
            }
            else {
              reject(new Error(__("Unable to connect to LBRY")));
            }
          }
        });
=======
      function checkDaemonStarted() {
        console.log('check daemon started try ' + tryNum)
        lbry.call('status', {}, resolve, checkDaemonStartedFailed, checkDaemonStartedFailed)
>>>>>>> 2136299c
      }

      checkDaemonStarted();
    });
  }

  return lbry._connectPromise;
}

lbry.checkAddressIsMine = function(address, callback) {
  lbry.call('address_is_mine', {address: address}, callback);
}

lbry.sendToAddress = function(amount, address, callback, errorCallback) {
  lbry.call("send_amount_to_address", { "amount" : amount, "address": address }, callback, errorCallback);
}

/**
 * Takes a LBRY URI; will first try and calculate a total cost using
 * Lighthouse. If Lighthouse can't be reached, it just retrives the
 * key fee.
 *
 * Returns an object with members:
 *   - cost: Number; the calculated cost of the name
 *   - includes_data: Boolean; indicates whether or not the data fee info
 *     from Lighthouse is included.
 */
lbry.costPromiseCache = {}
lbry.getCostInfo = function(uri) {
  if (lbry.costPromiseCache[uri] === undefined) {
    lbry.costPromiseCache[uri] = new Promise((resolve, reject) => {
      const COST_INFO_CACHE_KEY = 'cost_info_cache';
      let costInfoCache = getSession(COST_INFO_CACHE_KEY, {})

      function cacheAndResolve(cost, includesData) {
        costInfoCache[uri] = {cost, includesData};
        setSession(COST_INFO_CACHE_KEY, costInfoCache);
        resolve({cost, includesData});
      }

      if (!uri) {
        return reject(new Error(`URI required.`));
      }

      if (costInfoCache[uri] && costInfoCache[uri].cost) {
        return resolve(costInfoCache[uri])
      }

      function getCost(uri, size) {
        lbry.stream_cost_estimate({uri, ... size !== null ? {size} : {}}).then((cost) => {
          cacheAndResolve(cost, size !== null);
        }, reject);
      }

      const uriObj = lbryuri.parse(uri);
      const name = uriObj.path || uriObj.name;

      lighthouse.get_size_for_name(name).then((size) => {
        if (size) {
          getCost(name, size);
        }
        else {
          getCost(name, null);
        }
      })
    });
  }
  return lbry.costPromiseCache[uri];
}

/**
 * Publishes a file. The optional fileListedCallback is called when the file becomes available in
 * lbry.file_list() during the publish process.
 *
 * This currently includes a work-around to cache the file in local storage so that the pending
 * publish can appear in the UI immediately.
 */
lbry.publish = function(params, fileListedCallback, publishedCallback, errorCallback) {
  lbry.call('publish', params, (result) => {
    if (returnedPending) {
      return;
    }

    clearTimeout(returnPendingTimeout);
    publishedCallback(result);
  }, (err) => {
    if (returnedPending) {
      return;
    }

    clearTimeout(returnPendingTimeout);
    errorCallback(err);
  });

  let returnedPending = false;
  // Give a short grace period in case publish() returns right away or (more likely) gives an error
  const returnPendingTimeout = setTimeout(() => {
    returnedPending = true;

    if (publishedCallback) {
      savePendingPublish({name: params.name, channel_name: params.channel_name});
      publishedCallback(true);
    }

    if (fileListedCallback) {
      const {name, channel_name} = params;
      savePendingPublish({name: params.name, channel_name: params.channel_name});
      fileListedCallback(true);
    }
  }, 2000);
}


lbry.getClientSettings = function() {
  var outSettings = {};
  for (let setting of Object.keys(lbry.defaultClientSettings)) {
    var localStorageVal = localStorage.getItem('setting_' + setting);
    outSettings[setting] = (localStorageVal === null ? lbry.defaultClientSettings[setting] : JSON.parse(localStorageVal));
  }
  return outSettings;
}

lbry.getClientSetting = function(setting) {
  var localStorageVal = localStorage.getItem('setting_' + setting);
  if (setting == 'showDeveloperMenu')
  {
    return true;
  }
  return (localStorageVal === null ? lbry.defaultClientSettings[setting] : JSON.parse(localStorageVal));
}

lbry.setClientSettings = function(settings) {
  for (let setting of Object.keys(settings)) {
    lbry.setClientSetting(setting, settings[setting]);
  }
}

lbry.setClientSetting = function(setting, value) {
  return localStorage.setItem('setting_' + setting, JSON.stringify(value));
}

lbry.getSessionInfo = function(callback) {
  lbry.call('get_lbry_session_info', {}, callback);
}

lbry.reportBug = function(message, callback) {
  lbry.call('report_bug', {
    message: message
  }, callback);
}

//utilities
lbry.formatCredits = function(amount, precision)
{
  return amount.toFixed(precision || 1).replace(/\.?0+$/, '');
}

lbry.formatName = function(name) {
  // Converts LBRY name to standard format (all lower case, no special characters, spaces replaced by dashes)
  name = name.replace('/\s+/g', '-');
  name = name.toLowerCase().replace(/[^a-z0-9\-]/g, '');
  return name;
}


lbry.imagePath = function(file)
{
  return 'img/' + file;
}

lbry.getMediaType = function(contentType, fileName) {
  if (contentType) {
    return /^[^/]+/.exec(contentType);
  } else if (fileName) {
    var dotIndex = fileName.lastIndexOf('.');
    if (dotIndex == -1) {
      return 'unknown';
    }

    var ext = fileName.substr(dotIndex + 1);
    if (/^mp4|mov|m4v|flv|f4v$/i.test(ext)) {
      return 'video';
    } else if (/^mp3|m4a|aac|wav|flac|ogg$/i.test(ext)) {
      return 'audio';
    } else if (/^html|htm|pdf|odf|doc|docx|md|markdown|txt$/i.test(ext)) {
      return 'document';
    } else {
      return 'unknown';
    }
  } else {
    return 'unknown';
  }
}

lbry.stop = function(callback) {
  lbry.call('stop', {}, callback);
};

lbry._subscribeIdCount = 0;
lbry._balanceSubscribeCallbacks = {};
lbry._balanceSubscribeInterval = 5000;

lbry._balanceUpdateInterval = null;
lbry._updateBalanceSubscribers = function() {
  lbry.get_balance().then(function(balance) {
    for (let callback of Object.values(lbry._balanceSubscribeCallbacks)) {
      callback(balance);
    }
  });

  if (!lbry._balanceUpdateInterval && Object.keys(lbry._balanceSubscribeCallbacks).length) {
    lbry._balanceUpdateInterval = setInterval(() => {
      lbry._updateBalanceSubscribers();
    }, lbry._balanceSubscribeInterval);
  }
}

lbry.balanceSubscribe = function(callback) {
  const subscribeId = ++lbry._subscribeIdCount;
  lbry._balanceSubscribeCallbacks[subscribeId] = callback;
  lbry._updateBalanceSubscribers();
  return subscribeId;
}

lbry.balanceUnsubscribe = function(subscribeId) {
  delete lbry._balanceSubscribeCallbacks[subscribeId];
  if (lbry._balanceUpdateInterval && !Object.keys(lbry._balanceSubscribeCallbacks).length) {
    clearInterval(lbry._balanceUpdateInterval)
  }
}

lbry.showMenuIfNeeded = function() {
  const showingMenu = sessionStorage.getItem('menuShown') || null;
  const chosenMenu = lbry.getClientSetting('showDeveloperMenu') ? 'developer' : 'normal';
  if (chosenMenu != showingMenu) {
    menu.showMenubar(chosenMenu == 'developer');
  }
  sessionStorage.setItem('menuShown', chosenMenu);
};

lbry.getAppVersionInfo = function() {
  return new Promise((resolve, reject) => {
    ipcRenderer.once('version-info-received', (event, versionInfo) => { resolve(versionInfo) });
    ipcRenderer.send('version-info-requested');
  });
}


/**
 * Wrappers for API methods to simulate missing or future behavior. Unlike the old-style stubs,
 * these are designed to be transparent wrappers around the corresponding API methods.
 */

/**
 * Returns results from the file_list API method, plus dummy entries for pending publishes.
 * (If a real publish with the same name is found, the pending publish will be ignored and removed.)
 */
lbry.file_list = function(params={}) {
  return new Promise((resolve, reject) => {
    const {name, channel_name, outpoint} = params;

    /**
     * If we're searching by outpoint, check first to see if there's a matching pending publish.
     * Pending publishes use their own faux outpoints that are always unique, so we don't need
     * to check if there's a real file.
     */
    if (outpoint) {
      const pendingPublish = getPendingPublish({outpoint});
      if (pendingPublish) {
        resolve([pendingPublishToDummyFileInfo(pendingPublish)]);
        return;
      }
    }

    lbry.call('file_list', params, (fileInfos) => {
      removePendingPublishIfNeeded({name, channel_name, outpoint});

      const dummyFileInfos = lbry.getPendingPublishes().map(pendingPublishToDummyFileInfo);
      resolve([...fileInfos, ...dummyFileInfos]);
    }, reject, reject);
  });
}

lbry.claim_list_mine = function(params={}) {
  return new Promise((resolve, reject) => {
    lbry.call('claim_list_mine', params, (claims) => {
      for (let {name, channel_name, txid, nout} of claims) {
        removePendingPublishIfNeeded({name, channel_name, outpoint: txid + ':' + nout});
      }

      const dummyClaims = lbry.getPendingPublishes().map(pendingPublishToDummyClaim);
      resolve([...claims, ...dummyClaims]);
    }, reject, reject)
  });
}

const claimCacheKey = 'resolve_claim_cache';
lbry._claimCache = getSession(claimCacheKey, {});
lbry._resolveXhrs = {}
lbry.resolve = function(params={}) {
  return new Promise((resolve, reject) => {
    if (!params.uri) {
      throw __("Resolve has hacked cache on top of it that requires a URI")
    }
    if (params.uri && lbry._claimCache[params.uri] !== undefined) {
      resolve(lbry._claimCache[params.uri]);
    } else {
      lbry._resolveXhrs[params.uri] = lbry.call('resolve', params, function(data) {
        if (data !== undefined) {
          lbry._claimCache[params.uri] = data;
        }
        setSession(claimCacheKey, lbry._claimCache)
        resolve(data)
      }, reject)
    }
  });
}

lbry.cancelResolve = function(params={}) {
  const xhr = lbry._resolveXhrs[params.uri]
  if (xhr && xhr.readyState > 0 && xhr.readyState < 4) {
    xhr.abort()
  }
}

lbry = new Proxy(lbry, {
  get: function(target, name) {
    if (name in target) {
      return target[name];
    }

    return function(params={}) {
      return new Promise((resolve, reject) => {
        jsonrpc.call(lbry.daemonConnectionString, name, params, resolve, reject, reject);
      });
    };
  }
});

export default lbry;<|MERGE_RESOLUTION|>--- conflicted
+++ resolved
@@ -114,28 +114,9 @@
       }
 
       // Check every half second to see if the daemon is accepting connections
-<<<<<<< HEAD
-      function checkDaemonStarted(tryNum = 0) {
-        lbry.isDaemonAcceptingConnections(function (runningStatus) {
-          if (runningStatus) {
-            resolve(true);
-          }
-          else {
-            if (tryNum <= 600) { // Move # of tries into constant or config option
-              setTimeout(function () {
-                checkDaemonStarted(tryNum + 1);
-              }, tryNum < 100 ? 200 : 1000);
-            }
-            else {
-              reject(new Error(__("Unable to connect to LBRY")));
-            }
-          }
-        });
-=======
       function checkDaemonStarted() {
         console.log('check daemon started try ' + tryNum)
         lbry.call('status', {}, resolve, checkDaemonStartedFailed, checkDaemonStartedFailed)
->>>>>>> 2136299c
       }
 
       checkDaemonStarted();
