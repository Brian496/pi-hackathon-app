const { remote } = require("electron");

/**
 * Thin wrapper around localStorage.getItem(). Parses JSON and returns undefined if the value
 * is not set yet.
 */
export function getLocal(key, fallback = undefined) {
  const itemRaw = localStorage.getItem(key);
  return itemRaw === null ? fallback : JSON.parse(itemRaw);
}

/**
 * Thin wrapper around localStorage.setItem(). Converts value to JSON.
 */
export function setLocal(key, value) {
  localStorage.setItem(key, JSON.stringify(value));
}

/**
 * Thin wrapper around localStorage.getItem(). Parses JSON and returns undefined if the value
 * is not set yet.
 */
export function getSession(key, fallback = undefined) {
  const itemRaw = sessionStorage.getItem(key);
  return itemRaw === null ? fallback : JSON.parse(itemRaw);
}

/**
 * Thin wrapper around localStorage.setItem(). Converts value to JSON.
 */
export function setSession(key, value) {
  sessionStorage.setItem(key, JSON.stringify(value));
}

<<<<<<< HEAD
/**
 * This file contains the function to resolve a 2-letter country code
 * to the language name in both english and the local language.
 */
export function resLang(uLang) {
  this.langs = {
    aa: ["Afar", "Afar"],
    ab: ["Abkhazian", "Аҧсуа"],
    af: ["Afrikaans", "Afrikaans"],
    ak: ["Akan", "Akana"],
    am: ["Amharic", "አማርኛ"],
    an: ["Aragonese", "Aragonés"],
    ar: ["Arabic", "العربية"],
    as: ["Assamese", "অসমীয়া"],
    av: ["Avar", "Авар"],
    ay: ["Aymara", "Aymar"],
    az: ["Azerbaijani", "Azərbaycanca / آذربايجان"],
    ba: ["Bashkir", "Башҡорт"],
    be: ["Belarusian", "Беларуская"],
    bg: ["Bulgarian", "Български"],
    bh: ["Bihari", "भोजपुरी"],
    bi: ["Bislama", "Bislama"],
    bm: ["Bambara", "Bamanankan"],
    bn: ["Bengali", "বাংলা"],
    bo: ["Tibetan", "བོད་ཡིག / Bod skad"],
    br: ["Breton", "Brezhoneg"],
    bs: ["Bosnian", "Bosanski"],
    ca: ["Catalan", "Català"],
    ce: ["Chechen", "Нохчийн"],
    ch: ["Chamorro", "Chamoru"],
    co: ["Corsican", "Corsu"],
    cr: ["Cree", "Nehiyaw"],
    cs: ["Czech", "Česky"],
    cu: ["Old Church Slavonic / Old Bulgarian", "словѣньскъ / slověnĭskŭ"],
    cv: ["Chuvash", "Чăваш"],
    cy: ["Welsh", "Cymraeg"],
    da: ["Danish", "Dansk"],
    de: ["German", "Deutsch"],
    dv: ["Divehi", "ދިވެހިބަސް"],
    dz: ["Dzongkha", "ཇོང་ཁ"],
    ee: ["Ewe", "Ɛʋɛ"],
    el: ["Greek", "Ελληνικά"],
    en: ["English", "English"],
    eo: ["Esperanto", "Esperanto"],
    es: ["Spanish", "Español"],
    et: ["Estonian", "Eesti"],
    eu: ["Basque", "Euskara"],
    fa: ["Persian", "فارسی"],
    ff: ["Peul", "Fulfulde"],
    fi: ["Finnish", "Suomi"],
    fj: ["Fijian", "Na Vosa Vakaviti"],
    fo: ["Faroese", "Føroyskt"],
    fr: ["French", "Français"],
    fy: ["West Frisian", "Frysk"],
    ga: ["Irish", "Gaeilge"],
    gd: ["Scottish Gaelic", "Gàidhlig"],
    gl: ["Galician", "Galego"],
    gn: ["Guarani", "Avañe'ẽ"],
    gu: ["Gujarati", "ગુજરાતી"],
    gv: ["Manx", "Gaelg"],
    ha: ["Hausa", "هَوُسَ"],
    he: ["Hebrew", "עברית"],
    hi: ["Hindi", "हिन्दी"],
    ho: ["Hiri Motu", "Hiri Motu"],
    hr: ["Croatian", "Hrvatski"],
    ht: ["Haitian", "Krèyol ayisyen"],
    hu: ["Hungarian", "Magyar"],
    hy: ["Armenian", "Հայերեն"],
    hz: ["Herero", "Otsiherero"],
    ia: ["Interlingua", "Interlingua"],
    id: ["Indonesian", "Bahasa Indonesia"],
    ie: ["Interlingue", "Interlingue"],
    ig: ["Igbo", "Igbo"],
    ii: ["Sichuan Yi", "ꆇꉙ / 四川彝语"],
    ik: ["Inupiak", "Iñupiak"],
    io: ["Ido", "Ido"],
    is: ["Icelandic", "Íslenska"],
    it: ["Italian", "Italiano"],
    iu: ["Inuktitut", "ᐃᓄᒃᑎᑐᑦ"],
    ja: ["Japanese", "日本語"],
    jv: ["Javanese", "Basa Jawa"],
    ka: ["Georgian", "ქართული"],
    kg: ["Kongo", "KiKongo"],
    ki: ["Kikuyu", "Gĩkũyũ"],
    kj: ["Kuanyama", "Kuanyama"],
    kk: ["Kazakh", "Қазақша"],
    kl: ["Greenlandic", "Kalaallisut"],
    km: ["Cambodian", "ភាសាខ្មែរ"],
    kn: ["Kannada", "ಕನ್ನಡ"],
    ko: ["Korean", "한국어"],
    kr: ["Kanuri", "Kanuri"],
    ks: ["Kashmiri", "कश्मीरी / كشميري"],
    ku: ["Kurdish", "Kurdî / كوردی"],
    kv: ["Komi", "Коми"],
    kw: ["Cornish", "Kernewek"],
    ky: ["Kirghiz", "Kırgızca / Кыргызча"],
    la: ["Latin", "Latina"],
    lb: ["Luxembourgish", "Lëtzebuergesch"],
    lg: ["Ganda", "Luganda"],
    li: ["Limburgian", "Limburgs"],
    ln: ["Lingala", "Lingála"],
    lo: ["Laotian", "ລາວ / Pha xa lao"],
    lt: ["Lithuanian", "Lietuvių"],
    lv: ["Latvian", "Latviešu"],
    mg: ["Malagasy", "Malagasy"],
    mh: ["Marshallese", "Kajin Majel / Ebon"],
    mi: ["Maori", "Māori"],
    mk: ["Macedonian", "Македонски"],
    ml: ["Malayalam", "മലയാളം"],
    mn: ["Mongolian", "Монгол"],
    mo: ["Moldovan", "Moldovenească"],
    mr: ["Marathi", "मराठी"],
    ms: ["Malay", "Bahasa Melayu"],
    mt: ["Maltese", "bil-Malti"],
    my: ["Burmese", "Myanmasa"],
    na: ["Nauruan", "Dorerin Naoero"],
    nd: ["North Ndebele", "Sindebele"],
    ne: ["Nepali", "नेपाली"],
    ng: ["Ndonga", "Oshiwambo"],
    nl: ["Dutch", "Nederlands"],
    nn: ["Norwegian Nynorsk", "Norsk (nynorsk)"],
    no: ["Norwegian", "Norsk (bokmål / riksmål)"],
    nr: ["South Ndebele", "isiNdebele"],
    nv: ["Navajo", "Diné bizaad"],
    ny: ["Chichewa", "Chi-Chewa"],
    oc: ["Occitan", "Occitan"],
    oj: ["Ojibwa", "ᐊᓂᔑᓈᐯᒧᐎᓐ / Anishinaabemowin"],
    om: ["Oromo", "Oromoo"],
    or: ["Oriya", "ଓଡ଼ିଆ"],
    os: ["Ossetian / Ossetic", "Иронау"],
    pa: ["Panjabi / Punjabi", "ਪੰਜਾਬੀ / पंजाबी / پنجابي"],
    pi: ["Pali", "Pāli / पाऴि"],
    pl: ["Polish", "Polski"],
    ps: ["Pashto", "پښتو"],
    pt: ["Portuguese", "Português"],
    qu: ["Quechua", "Runa Simi"],
    rm: ["Raeto Romance", "Rumantsch"],
    rn: ["Kirundi", "Kirundi"],
    ro: ["Romanian", "Română"],
    ru: ["Russian", "Русский"],
    rw: ["Rwandi", "Kinyarwandi"],
    sa: ["Sanskrit", "संस्कृतम्"],
    sc: ["Sardinian", "Sardu"],
    sd: ["Sindhi", "सिनधि"],
    se: ["Northern Sami", "Sámegiella"],
    sg: ["Sango", "Sängö"],
    sh: ["Serbo-Croatian", "Srpskohrvatski / Српскохрватски"],
    si: ["Sinhalese", "සිංහල"],
    sk: ["Slovak", "Slovenčina"],
    sl: ["Slovenian", "Slovenščina"],
    sm: ["Samoan", "Gagana Samoa"],
    sn: ["Shona", "chiShona"],
    so: ["Somalia", "Soomaaliga"],
    sq: ["Albanian", "Shqip"],
    sr: ["Serbian", "Српски"],
    ss: ["Swati", "SiSwati"],
    st: ["Southern Sotho", "Sesotho"],
    su: ["Sundanese", "Basa Sunda"],
    sv: ["Swedish", "Svenska"],
    sw: ["Swahili", "Kiswahili"],
    ta: ["Tamil", "தமிழ்"],
    te: ["Telugu", "తెలుగు"],
    tg: ["Tajik", "Тоҷикӣ"],
    th: ["Thai", "ไทย / Phasa Thai"],
    ti: ["Tigrinya", "ትግርኛ"],
    tk: ["Turkmen", "Туркмен / تركمن"],
    tl: ["Tagalog / Filipino", "Tagalog"],
    tn: ["Tswana", "Setswana"],
    to: ["Tonga", "Lea Faka-Tonga"],
    tr: ["Turkish", "Türkçe"],
    ts: ["Tsonga", "Xitsonga"],
    tt: ["Tatar", "Tatarça"],
    tw: ["Twi", "Twi"],
    ty: ["Tahitian", "Reo Mā`ohi"],
    ug: ["Uyghur", "Uyƣurqə / ئۇيغۇرچە"],
    uk: ["Ukrainian", "Українська"],
    ur: ["Urdu", "اردو"],
    uz: ["Uzbek", "Ўзбек"],
    ve: ["Venda", "Tshivenḓa"],
    vi: ["Vietnamese", "Tiếng Việt"],
    vo: ["Volapük", "Volapük"],
    wa: ["Walloon", "Walon"],
    wo: ["Wolof", "Wollof"],
    xh: ["Xhosa", "isiXhosa"],
    yi: ["Yiddish", "ייִדיש"],
    yo: ["Yoruba", "Yorùbá"],
    za: ["Zhuang", "Cuengh / Tôô / 壮语"],
    zh: ["Chinese", "中文"],
    zu: ["Zulu", "isiZulu"],
  };
  this.lang = uLang.substring(0, 2);
  return `${this.langs[this.lang][0]} (${this.langs[this.lang][1]})`;
=======
export function formatCredits(amount, precision) {
  return amount.toFixed(precision || 1).replace(/\.?0+$/, "");
>>>>>>> 5aa28433
}<|MERGE_RESOLUTION|>--- conflicted
+++ resolved
@@ -32,7 +32,6 @@
   sessionStorage.setItem(key, JSON.stringify(value));
 }
 
-<<<<<<< HEAD
 /**
  * This file contains the function to resolve a 2-letter country code
  * to the language name in both english and the local language.
@@ -225,8 +224,8 @@
   };
   this.lang = uLang.substring(0, 2);
   return `${this.langs[this.lang][0]} (${this.langs[this.lang][1]})`;
-=======
+}
+
 export function formatCredits(amount, precision) {
   return amount.toFixed(precision || 1).replace(/\.?0+$/, "");
->>>>>>> 5aa28433
 }