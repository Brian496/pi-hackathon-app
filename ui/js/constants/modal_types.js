<<<<<<< HEAD
export const CONFIRM_FILE_REMOVE = "confirmFileRemove";
export const DOWNLOADING = "downloading";
export const ERROR = "error";
export const INSUFFICIENT_CREDITS = "insufficient_credits";
export const UPGRADE = "upgrade";
export const WELCOME = "welcome";
=======
export const WELCOME = "welcome";
export const CONFIRM_FILE_REMOVE = "confirmFileRemove";
export const INCOMPATIBLE_DAEMON = "incompatibleDaemon";
>>>>>>> 4886f1a8
<|MERGE_RESOLUTION|>--- conflicted
+++ resolved
@@ -1,12 +1,7 @@
-<<<<<<< HEAD
 export const CONFIRM_FILE_REMOVE = "confirmFileRemove";
+export const INCOMPATIBLE_DAEMON = "incompatibleDaemon";
 export const DOWNLOADING = "downloading";
 export const ERROR = "error";
 export const INSUFFICIENT_CREDITS = "insufficient_credits";
 export const UPGRADE = "upgrade";
-export const WELCOME = "welcome";
-=======
-export const WELCOME = "welcome";
-export const CONFIRM_FILE_REMOVE = "confirmFileRemove";
-export const INCOMPATIBLE_DAEMON = "incompatibleDaemon";
->>>>>>> 4886f1a8
+export const WELCOME = "welcome";