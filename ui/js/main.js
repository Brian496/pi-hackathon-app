import React from 'react';
import ReactDOM from 'react-dom';
import lbry from './lbry.js';
import lbryio from './lbryio.js';

const i18n = require('y18n')({directory: 'app/locales'/*, locale: lbry.getClientSetting('language')*/});
window.__ = i18n.__;
window.__n = i18n.__n;
window.i18n = i18n;

import lighthouse from './lighthouse.js';
import App from 'component/app/index.js';
import SnackBar from 'component/snackBar';
import { Provider } from 'react-redux';
import store from 'store.js';
import SplashScreen from 'component/splash.js';
import {AuthOverlay} from 'component/auth.js';
import {
  doChangePath,
  doNavigate,
  doDaemonReady
} from 'actions/app'
import {
  doFetchDaemonSettings
} from 'actions/settings'
import {
  doFileList
} from 'actions/file_info'
import {
  toQueryString,
} from 'util/query_params'

const {remote, ipcRenderer, shell} = require('electron');
const contextMenu = remote.require('./menu/context-menu');
const app = require('./app')


lbry.showMenuIfNeeded();

window.addEventListener('contextmenu', (event) => {
  contextMenu.showContextMenu(remote.getCurrentWindow(), event.x, event.y,
                              lbry.getClientSetting('showDeveloperMenu'));
  event.preventDefault();
});

window.addEventListener('popstate', (event, param) => {
  const params = event.state
  const pathParts = document.location.pathname.split('/')
  const route = '/' + pathParts[pathParts.length - 1]
  const queryString = toQueryString(params)

  let action
  if (route.match(/html$/)) {
    action = doChangePath('/discover')
  } else {
    action = doChangePath(`${route}?${queryString}`)
  }

  app.store.dispatch(action)
})

ipcRenderer.on('open-uri-requested', (event, uri) => {
  if (uri && uri.startsWith('lbry://')) {
    app.store.dispatch(doNavigate('/show', { uri }))
  }
});

document.addEventListener('click', (event) => {
  var target = event.target;
  while (target && target !== document) {
    if (target.matches('a[href^="http"]')) {
      event.preventDefault();
      shell.openExternal(target.href);
      return;
    }
    target = target.parentNode;
  }
});

const initialState = app.store.getState();

var init = function() {

  function onDaemonReady() {
    window.sessionStorage.setItem('loaded', 'y'); //once we've made it here once per session, we don't need to show splash again
    const actions = []

    app.store.dispatch(doDaemonReady())
    app.store.dispatch(doChangePath('/discover'))
    app.store.dispatch(doFetchDaemonSettings())
    app.store.dispatch(doFileList())

    ReactDOM.render(<Provider store={store}><div>{ lbryio.enabled ? <AuthOverlay/> : '' }<App /><SnackBar /></div></Provider>, canvas)
  }

  if (window.sessionStorage.getItem('loaded') == 'y') {
    onDaemonReady();
  } else {
<<<<<<< HEAD
    ReactDOM.render(<SplashScreen message={__("Connecting")} onLoadDone={onDaemonReady} />, canvas);
=======
    ReactDOM.render(<SplashScreen onLoadDone={onDaemonReady} />, canvas);
>>>>>>> 2136299c
  }
};

init();<|MERGE_RESOLUTION|>--- conflicted
+++ resolved
@@ -96,11 +96,7 @@
   if (window.sessionStorage.getItem('loaded') == 'y') {
     onDaemonReady();
   } else {
-<<<<<<< HEAD
-    ReactDOM.render(<SplashScreen message={__("Connecting")} onLoadDone={onDaemonReady} />, canvas);
-=======
     ReactDOM.render(<SplashScreen onLoadDone={onDaemonReady} />, canvas);
->>>>>>> 2136299c
   }
 };
 
