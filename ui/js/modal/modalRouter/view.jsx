import React from "react";
import ModalError from "modal/modalError";
import ModalAuthFailure from "modal/modalAuthFailure";
import ModalDownloading from "modal/modalDownloading";
import ModalInsufficientCredits from "modal/modalInsufficientCredits";
import ModalUpgrade from "modal/modalUpgrade";
import ModalWelcome from "modal/modalWelcome";
import ModalFirstReward from "modal/modalFirstReward";
<<<<<<< HEAD
=======
import ModalRewardApprovalRequired from "modal/modalRewardApprovalRequired";
import * as modals from "constants/modal_types";
>>>>>>> 104f022f
import ModalCreditIntro from "modal/modalCreditIntro";
import ModalTransactionFailed from "modal/modalTransactionFailed";
import ModalInsufficientBalance from "modal/modalInsufficientBalance";
import * as modals from "constants/modal_types";

class ModalRouter extends React.PureComponent {
  constructor(props) {
    super(props);

    this.state = {
      lastTransitionModal: null,
      lastTransitionPage: null,
    };
  }

  componentWillMount() {
    this.showTransitionModals(this.props);
  }

  componentWillReceiveProps(nextProps) {
    this.showTransitionModals(nextProps);
  }

  showTransitionModals(props) {
    const { modal, openModal, page } = props;

    if (modal) {
      return;
    }

    const transitionModal = [
      this.checkShowWelcome,
      this.checkShowCreditIntro,
      this.checkShowInsufficientCredits,
    ].reduce((acc, func) => {
      return !acc ? func.bind(this)(props) : acc;
    }, false);

    if (
      transitionModal &&
      (transitionModal != this.state.lastTransitionModal ||
        page != this.state.lastTransitionPage)
    ) {
      openModal(transitionModal);
      this.setState({
        lastTransitionModal: transitionModal,
        lastTransitionPage: page,
      });
    }
  }

  checkShowWelcome(props) {
    const { isWelcomeAcknowledged, user } = props;
    if (
      !isWelcomeAcknowledged &&
      user &&
      !user.is_reward_approved &&
      !user.is_identity_verified
    ) {
      return modals.WELCOME;
    }
  }

  checkShowCreditIntro(props) {
    const { page, isCreditIntroAcknowledged, user } = props;

    if (
      !isCreditIntroAcknowledged &&
      user &&
      !user.is_reward_approved &&
      (["rewards", "send", "receive", "publish", "wallet"].includes(page) ||
        this.isPaidShowPage(props))
    ) {
      return modals.CREDIT_INTRO;
    }
  }

  checkShowInsufficientCredits(props) {
    const { balance, page } = props;

    if (balance <= 0 && ["send", "publish"].includes(page)) {
      return modals.INSUFFICIENT_CREDITS;
    }
  }

  isPaidShowPage(props) {
    const { page, showPageCost } = props;
    return page === "show" && showPageCost > 0;
  }

  render() {
    const { modal } = this.props;

    switch (modal) {
      case modals.UPGRADE:
        return <ModalUpgrade />;
      case modals.DOWNLOADING:
        return <ModalDownloading />;
      case modals.ERROR:
        return <ModalError />;
      case modals.INSUFFICIENT_CREDITS:
        return <ModalInsufficientCredits />;
      case modals.WELCOME:
        return <ModalWelcome />;
      case modals.FIRST_REWARD:
        return <ModalFirstReward />;
      case modals.AUTHENTICATION_FAILURE:
        return <ModalAuthFailure />;
      case modals.CREDIT_INTRO:
        return <ModalCreditIntro />;
<<<<<<< HEAD
      case modals.TRANSACTION_FAILED:
        return <ModalTransactionFailed />;
      case modals.INSUFFICIENT_BALANCE:
        return <ModalInsufficientBalance />;
=======
      case modals.REWARD_APPROVAL_REQUIRED:
        return <ModalRewardApprovalRequired />;
>>>>>>> 104f022f
      default:
        return null;
    }
  }
}

export default ModalRouter;<|MERGE_RESOLUTION|>--- conflicted
+++ resolved
@@ -6,11 +6,7 @@
 import ModalUpgrade from "modal/modalUpgrade";
 import ModalWelcome from "modal/modalWelcome";
 import ModalFirstReward from "modal/modalFirstReward";
-<<<<<<< HEAD
-=======
 import ModalRewardApprovalRequired from "modal/modalRewardApprovalRequired";
-import * as modals from "constants/modal_types";
->>>>>>> 104f022f
 import ModalCreditIntro from "modal/modalCreditIntro";
 import ModalTransactionFailed from "modal/modalTransactionFailed";
 import ModalInsufficientBalance from "modal/modalInsufficientBalance";
@@ -121,15 +117,12 @@
         return <ModalAuthFailure />;
       case modals.CREDIT_INTRO:
         return <ModalCreditIntro />;
-<<<<<<< HEAD
       case modals.TRANSACTION_FAILED:
         return <ModalTransactionFailed />;
       case modals.INSUFFICIENT_BALANCE:
         return <ModalInsufficientBalance />;
-=======
       case modals.REWARD_APPROVAL_REQUIRED:
         return <ModalRewardApprovalRequired />;
->>>>>>> 104f022f
       default:
         return null;
     }
