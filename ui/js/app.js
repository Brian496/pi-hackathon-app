<<<<<<< HEAD
import store from 'store.js';

const env = process.env.NODE_ENV || 'development';
const config = require(`./config/${env}`);
const logs = [];
const app = {
  env: env,
  config: config,
  store: store,
  logs: logs,
  log: function(message) {
    console.log(message);
    logs.push(message);
=======
import React from 'react';
import {Line} from 'rc-progress';

import lbry from './lbry.js';
import SettingsPage from './page/settings.js';
import HelpPage from './page/help.js';
import WatchPage from './page/watch.js';
import ReportPage from './page/report.js';
import StartPage from './page/start.js';
import RewardsPage from './page/rewards.js';
import RewardPage from './page/reward.js';
import WalletPage from './page/wallet.js';
import ShowPage from './page/show.js';
import PublishPage from './page/publish.js';
import SearchPage from './page/search.js';
import DiscoverPage from './page/discover.js';
import DeveloperPage from './page/developer.js';
import lbryuri from './lbryuri.js';
import {FileListDownloaded, FileListPublished} from './page/file-list.js';
import Header from './component/header.js';
import {Modal, ExpandableModal} from './component/modal.js';
import {Link} from './component/link.js';


const {remote, ipcRenderer, shell} = require('electron');
const {download} = remote.require('electron-dl');
const path = require('path');
const app = require('electron').remote.app;
const fs = remote.require('fs');


var App = React.createClass({
  _error_key_labels: {
    connectionString: 'API connection string',
    method: 'Method',
    params: 'Parameters',
    code: 'Error code',
    message: 'Error message',
    data: 'Error data',
  },
  _fullScreenPages: ['watch'],
  _storeHistoryOfNextRender: false,

  _upgradeDownloadItem: null,
  _isMounted: false,
  _version: null,
  getUpdateUrl: function() {
    switch (process.platform) {
      case 'darwin':
        return 'https://lbry.io/get/lbry.dmg';
      case 'linux':
        return 'https://lbry.io/get/lbry.deb';
      case 'win32':
        return 'https://lbry.io/get/lbry.exe';
      default:
        throw 'Unknown platform';
    }
  },
  // Hard code the filenames as a temporary workaround, because
  // electron-dl throws errors when you try to get the filename
  getUpgradeFilename: function() {
    switch (process.platform) {
      case 'darwin':
        return `LBRY-${this._version}.dmg`;
      case 'linux':
        return `LBRY_${this._version}_amd64.deb`;
      case 'windows':
        return `LBRY.Setup.${this._version}.exe`;
      default:
        throw 'Unknown platform';
    }
  },
  getViewingPageAndArgs: function(address) {
    // For now, routes are in format ?page or ?page=args
    let [isMatch, viewingPage, pageArgs] = address.match(/\??([^=]*)(?:=(.*))?/);
    return {
      viewingPage: viewingPage,
      pageArgs: pageArgs === undefined ? null : decodeURIComponent(pageArgs)
    };
  },
  getInitialState: function() {
    return Object.assign(this.getViewingPageAndArgs(window.location.search), {
      viewingPage: 'discover',
      appUrl: null,
      errorInfo: null,
      modal: null,
      downloadProgress: null,
      downloadComplete: false,
    });
  },

  componentWillMount: function() {
    if ('openUri' in this.props) { // A URI was requested by an external app
      this.showUri(this.props.openUri);
    }

    window.addEventListener("popstate", this.onHistoryPop);

    document.addEventListener('unhandledError', (event) => {
      this.alertError(event.detail);
    });

    ipcRenderer.on('open-uri-requested', (event, uri) => {
      this.showUri(uri);
    });

    //open links in external browser and skip full redraw on changing page
    document.addEventListener('click', (event) => {
      var target = event.target;
      while (target && target !== document) {
        if (target.matches('a[href^="http"]')) {
          event.preventDefault();
          shell.openExternal(target.href);
          return;
        }
        if (target.matches('a[href^="?"]')) {
          event.preventDefault();
          if (this._isMounted) {
            let appUrl = target.getAttribute('href');
            this._storeHistoryOfNextRender = true;
            this.setState(Object.assign({}, this.getViewingPageAndArgs(appUrl), { appUrl: appUrl }));
            document.body.scrollTop = 0;
          }
        }
        target = target.parentNode;
      }
    });

    if (!sessionStorage.getItem('upgradeSkipped')) {
      lbry.getVersionInfo().then(({remoteVersion, upgradeAvailable}) => {
        if (upgradeAvailable) {
          this._version = remoteVersion;
          this.setState({
            modal: 'upgrade',
          });
        }
      });
    }
  },
  closeModal: function() {
    this.setState({
      modal: null,
    });
  },
  componentDidMount: function() {
    this._isMounted = true;
  },
  componentWillReceiveProps: function(nextProps) {
    if ('openUri' in nextProps && (!('openUri' in this.props) || nextProps.openUri != this.props.openUri)) {
      this.showUri(nextProps.openUri);
    }
  },
  componentWillUnmount: function() {
    this._isMounted = false;
    window.removeEventListener("popstate", this.onHistoryPop);
  },
  onHistoryPop: function() {
    this.setState(this.getViewingPageAndArgs(location.search));
  },
  onSearch: function(term) {
    this._storeHistoryOfNextRender = true;
    const isShow = term.startsWith('lbry://');
    this.setState({
      viewingPage: isShow ? "show" : "search",
      appUrl: (isShow ? "?show=" : "?search=") + encodeURIComponent(term),
      pageArgs: term
    });
  },
  showUri: function(uri) {
    this._storeHistoryOfNextRender = true;
    this.setState({
      address: uri,
      appUrl: "?show=" + encodeURIComponent(uri),
      viewingPage: "show",
      pageArgs: uri,
    })
  },
  handleUpgradeClicked: function() {
    // Make a new directory within temp directory so the filename is guaranteed to be available
    const dir = fs.mkdtempSync(app.getPath('temp') + require('path').sep);

    let options = {
      onProgress: (p) => this.setState({downloadProgress: Math.round(p * 100)}),
      directory: dir,
    };
    download(remote.getCurrentWindow(), this.getUpdateUrl(), options)
      .then(downloadItem => {
        /**
         * TODO: get the download path directly from the download object. It should just be
         * downloadItem.getSavePath(), but the copy on the main process is being garbage collected
         * too soon.
         */

        this._upgradeDownloadItem = downloadItem;
        this._upgradeDownloadPath = path.join(dir, this.getUpgradeFilename());
        this.setState({
          downloadComplete: true
        });
      });
    this.setState({modal: 'downloading'});
  },
  handleStartUpgradeClicked: function() {
    ipcRenderer.send('upgrade', this._upgradeDownloadPath);
  },
  cancelUpgrade: function() {
    if (this._upgradeDownloadItem) {
      /*
       * Right now the remote reference to the download item gets garbage collected as soon as the
       * the download is over (maybe even earlier), so trying to cancel a finished download may
       * throw an error.
       */
      try {
        this._upgradeDownloadItem.cancel();
      } catch (err) {
        // Do nothing
      }
    }
    this.setState({
      downloadProgress: null,
      downloadComplete: false,
      modal: null,
    });
  },
  handleSkipClicked: function() {
    sessionStorage.setItem('upgradeSkipped', true);
    this.setState({
      modal: null,
    });
  },
  alertError: function(error) {
    var errorInfoList = [];
    for (let key of Object.keys(error)) {
      let val = typeof error[key] == 'string' ? error[key] : JSON.stringify(error[key]);
      let label = this._error_key_labels[key];
      errorInfoList.push(<li key={key}><strong>{label}</strong>: <code>{val}</code></li>);
    }

    this.setState({
      modal: 'error',
      errorInfo: <ul className="error-modal__error-list">{errorInfoList}</ul>,
    });
  },
  getContentAndAddress: function()
  {
    switch(this.state.viewingPage)
    {
      case 'search':
        return [this.state.pageArgs ? this.state.pageArgs : "Search", 'icon-search', <SearchPage query={this.state.pageArgs} />];
      case 'settings':
        return ["Settings", "icon-gear", <SettingsPage />];
      case 'help':
        return ["Help", "icon-question", <HelpPage />];
      case 'report':
        return ['Report an Issue', 'icon-file', <ReportPage />];
      case 'downloaded':
        return ["Downloads & Purchases", "icon-folder", <FileListDownloaded />];
      case 'published':
        return ["Publishes", "icon-folder", <FileListPublished />];
      case 'start':
        return ["Start", "icon-file", <StartPage />];
      case 'rewards':
        return ["Rewards", "icon-bank", <RewardsPage />];
      case 'wallet':
      case 'send':
      case 'receive':
        return [this.state.viewingPage.charAt(0).toUpperCase() + this.state.viewingPage.slice(1), "icon-bank", <WalletPage viewingPage={this.state.viewingPage} />]
      case 'show':
        return [lbryuri.normalize(this.state.pageArgs), "icon-file", <ShowPage uri={this.state.pageArgs} />];
      case 'publish':
        return ["Publish", "icon-upload", <PublishPage />];
      case 'developer':
        return ["Developer", "icon-file", <DeveloperPage />];
      case 'discover':
      default:
        return ["Home", "icon-home", <DiscoverPage />];
    }
  },
  render: function() {
    let [address, wunderBarIcon, mainContent] = this.getContentAndAddress();

    lbry.setTitle(address);

    if (this._storeHistoryOfNextRender) {
      this._storeHistoryOfNextRender = false;
      history.pushState({}, document.title, this.state.appUrl);
    }

    return (
      this._fullScreenPages.includes(this.state.viewingPage) ?
        mainContent :
        <div id="window">
          <Header onSearch={this.onSearch} onSubmit={this.showUri} address={address} wunderBarIcon={wunderBarIcon} viewingPage={this.state.viewingPage} />
          <div id="main-content">
            {mainContent}
          </div>
          <Modal isOpen={this.state.modal == 'upgrade'} contentLabel="Update available"
                 type="confirm" confirmButtonLabel="Upgrade" abortButtonLabel="Skip"
                 onConfirmed={this.handleUpgradeClicked} onAborted={this.handleSkipClicked}>
            Your version of LBRY is out of date and may be unreliable or insecure.
          </Modal>
          <Modal isOpen={this.state.modal == 'downloading'} contentLabel="Downloading Update" type="custom">
            Downloading Update{this.state.downloadProgress ? `: ${this.state.downloadProgress}%` : null}
            <Line percent={this.state.downloadProgress} strokeWidth="4"/>
            {this.state.downloadComplete ? (
               <div>
                 <br />
                 <p>Click "Begin Upgrade" to start the upgrade process.</p>
                 <p>The app will close, and you will be prompted to install the latest version of LBRY.</p>
                 <p>After the install is complete, please reopen the app.</p>
               </div>
             ) : null }
            <div className="modal__buttons">
              {this.state.downloadComplete
                ? <Link button="primary" label="Begin Upgrade" className="modal__button" onClick={this.handleStartUpgradeClicked} />
                : null}
              <Link button="alt" label="Cancel" className="modal__button" onClick={this.cancelUpgrade} />
            </div>
          </Modal>
          <ExpandableModal isOpen={this.state.modal == 'error'} contentLabel="Error" className="error-modal"
                           overlayClassName="modal-overlay error-modal-overlay" onConfirmed={this.closeModal}
                           extraContent={this.state.errorInfo}>
            <h3 className="modal__header">Error</h3>

            <div className="error-modal__content">
              <div><img className="error-modal__warning-symbol" src={lbry.imagePath('warning.png')} /></div>
              <p>We're sorry that LBRY has encountered an error. This has been reported and we will investigate the problem.</p>
            </div>
          </ExpandableModal>
        </div>
    );
>>>>>>> b28b116a
  }
}
global.app = app;
module.exports = app;<|MERGE_RESOLUTION|>--- conflicted
+++ resolved
@@ -1,4 +1,3 @@
-<<<<<<< HEAD
 import store from 'store.js';
 
 const env = process.env.NODE_ENV || 'development';
@@ -12,339 +11,8 @@
   log: function(message) {
     console.log(message);
     logs.push(message);
-=======
-import React from 'react';
-import {Line} from 'rc-progress';
-
-import lbry from './lbry.js';
-import SettingsPage from './page/settings.js';
-import HelpPage from './page/help.js';
-import WatchPage from './page/watch.js';
-import ReportPage from './page/report.js';
-import StartPage from './page/start.js';
-import RewardsPage from './page/rewards.js';
-import RewardPage from './page/reward.js';
-import WalletPage from './page/wallet.js';
-import ShowPage from './page/show.js';
-import PublishPage from './page/publish.js';
-import SearchPage from './page/search.js';
-import DiscoverPage from './page/discover.js';
-import DeveloperPage from './page/developer.js';
-import lbryuri from './lbryuri.js';
-import {FileListDownloaded, FileListPublished} from './page/file-list.js';
-import Header from './component/header.js';
-import {Modal, ExpandableModal} from './component/modal.js';
-import {Link} from './component/link.js';
-
-
-const {remote, ipcRenderer, shell} = require('electron');
-const {download} = remote.require('electron-dl');
-const path = require('path');
-const app = require('electron').remote.app;
-const fs = remote.require('fs');
-
-
-var App = React.createClass({
-  _error_key_labels: {
-    connectionString: 'API connection string',
-    method: 'Method',
-    params: 'Parameters',
-    code: 'Error code',
-    message: 'Error message',
-    data: 'Error data',
-  },
-  _fullScreenPages: ['watch'],
-  _storeHistoryOfNextRender: false,
-
-  _upgradeDownloadItem: null,
-  _isMounted: false,
-  _version: null,
-  getUpdateUrl: function() {
-    switch (process.platform) {
-      case 'darwin':
-        return 'https://lbry.io/get/lbry.dmg';
-      case 'linux':
-        return 'https://lbry.io/get/lbry.deb';
-      case 'win32':
-        return 'https://lbry.io/get/lbry.exe';
-      default:
-        throw 'Unknown platform';
-    }
-  },
-  // Hard code the filenames as a temporary workaround, because
-  // electron-dl throws errors when you try to get the filename
-  getUpgradeFilename: function() {
-    switch (process.platform) {
-      case 'darwin':
-        return `LBRY-${this._version}.dmg`;
-      case 'linux':
-        return `LBRY_${this._version}_amd64.deb`;
-      case 'windows':
-        return `LBRY.Setup.${this._version}.exe`;
-      default:
-        throw 'Unknown platform';
-    }
-  },
-  getViewingPageAndArgs: function(address) {
-    // For now, routes are in format ?page or ?page=args
-    let [isMatch, viewingPage, pageArgs] = address.match(/\??([^=]*)(?:=(.*))?/);
-    return {
-      viewingPage: viewingPage,
-      pageArgs: pageArgs === undefined ? null : decodeURIComponent(pageArgs)
-    };
-  },
-  getInitialState: function() {
-    return Object.assign(this.getViewingPageAndArgs(window.location.search), {
-      viewingPage: 'discover',
-      appUrl: null,
-      errorInfo: null,
-      modal: null,
-      downloadProgress: null,
-      downloadComplete: false,
-    });
-  },
-
-  componentWillMount: function() {
-    if ('openUri' in this.props) { // A URI was requested by an external app
-      this.showUri(this.props.openUri);
-    }
-
-    window.addEventListener("popstate", this.onHistoryPop);
-
-    document.addEventListener('unhandledError', (event) => {
-      this.alertError(event.detail);
-    });
-
-    ipcRenderer.on('open-uri-requested', (event, uri) => {
-      this.showUri(uri);
-    });
-
-    //open links in external browser and skip full redraw on changing page
-    document.addEventListener('click', (event) => {
-      var target = event.target;
-      while (target && target !== document) {
-        if (target.matches('a[href^="http"]')) {
-          event.preventDefault();
-          shell.openExternal(target.href);
-          return;
-        }
-        if (target.matches('a[href^="?"]')) {
-          event.preventDefault();
-          if (this._isMounted) {
-            let appUrl = target.getAttribute('href');
-            this._storeHistoryOfNextRender = true;
-            this.setState(Object.assign({}, this.getViewingPageAndArgs(appUrl), { appUrl: appUrl }));
-            document.body.scrollTop = 0;
-          }
-        }
-        target = target.parentNode;
-      }
-    });
-
-    if (!sessionStorage.getItem('upgradeSkipped')) {
-      lbry.getVersionInfo().then(({remoteVersion, upgradeAvailable}) => {
-        if (upgradeAvailable) {
-          this._version = remoteVersion;
-          this.setState({
-            modal: 'upgrade',
-          });
-        }
-      });
-    }
-  },
-  closeModal: function() {
-    this.setState({
-      modal: null,
-    });
-  },
-  componentDidMount: function() {
-    this._isMounted = true;
-  },
-  componentWillReceiveProps: function(nextProps) {
-    if ('openUri' in nextProps && (!('openUri' in this.props) || nextProps.openUri != this.props.openUri)) {
-      this.showUri(nextProps.openUri);
-    }
-  },
-  componentWillUnmount: function() {
-    this._isMounted = false;
-    window.removeEventListener("popstate", this.onHistoryPop);
-  },
-  onHistoryPop: function() {
-    this.setState(this.getViewingPageAndArgs(location.search));
-  },
-  onSearch: function(term) {
-    this._storeHistoryOfNextRender = true;
-    const isShow = term.startsWith('lbry://');
-    this.setState({
-      viewingPage: isShow ? "show" : "search",
-      appUrl: (isShow ? "?show=" : "?search=") + encodeURIComponent(term),
-      pageArgs: term
-    });
-  },
-  showUri: function(uri) {
-    this._storeHistoryOfNextRender = true;
-    this.setState({
-      address: uri,
-      appUrl: "?show=" + encodeURIComponent(uri),
-      viewingPage: "show",
-      pageArgs: uri,
-    })
-  },
-  handleUpgradeClicked: function() {
-    // Make a new directory within temp directory so the filename is guaranteed to be available
-    const dir = fs.mkdtempSync(app.getPath('temp') + require('path').sep);
-
-    let options = {
-      onProgress: (p) => this.setState({downloadProgress: Math.round(p * 100)}),
-      directory: dir,
-    };
-    download(remote.getCurrentWindow(), this.getUpdateUrl(), options)
-      .then(downloadItem => {
-        /**
-         * TODO: get the download path directly from the download object. It should just be
-         * downloadItem.getSavePath(), but the copy on the main process is being garbage collected
-         * too soon.
-         */
-
-        this._upgradeDownloadItem = downloadItem;
-        this._upgradeDownloadPath = path.join(dir, this.getUpgradeFilename());
-        this.setState({
-          downloadComplete: true
-        });
-      });
-    this.setState({modal: 'downloading'});
-  },
-  handleStartUpgradeClicked: function() {
-    ipcRenderer.send('upgrade', this._upgradeDownloadPath);
-  },
-  cancelUpgrade: function() {
-    if (this._upgradeDownloadItem) {
-      /*
-       * Right now the remote reference to the download item gets garbage collected as soon as the
-       * the download is over (maybe even earlier), so trying to cancel a finished download may
-       * throw an error.
-       */
-      try {
-        this._upgradeDownloadItem.cancel();
-      } catch (err) {
-        // Do nothing
-      }
-    }
-    this.setState({
-      downloadProgress: null,
-      downloadComplete: false,
-      modal: null,
-    });
-  },
-  handleSkipClicked: function() {
-    sessionStorage.setItem('upgradeSkipped', true);
-    this.setState({
-      modal: null,
-    });
-  },
-  alertError: function(error) {
-    var errorInfoList = [];
-    for (let key of Object.keys(error)) {
-      let val = typeof error[key] == 'string' ? error[key] : JSON.stringify(error[key]);
-      let label = this._error_key_labels[key];
-      errorInfoList.push(<li key={key}><strong>{label}</strong>: <code>{val}</code></li>);
-    }
-
-    this.setState({
-      modal: 'error',
-      errorInfo: <ul className="error-modal__error-list">{errorInfoList}</ul>,
-    });
-  },
-  getContentAndAddress: function()
-  {
-    switch(this.state.viewingPage)
-    {
-      case 'search':
-        return [this.state.pageArgs ? this.state.pageArgs : "Search", 'icon-search', <SearchPage query={this.state.pageArgs} />];
-      case 'settings':
-        return ["Settings", "icon-gear", <SettingsPage />];
-      case 'help':
-        return ["Help", "icon-question", <HelpPage />];
-      case 'report':
-        return ['Report an Issue', 'icon-file', <ReportPage />];
-      case 'downloaded':
-        return ["Downloads & Purchases", "icon-folder", <FileListDownloaded />];
-      case 'published':
-        return ["Publishes", "icon-folder", <FileListPublished />];
-      case 'start':
-        return ["Start", "icon-file", <StartPage />];
-      case 'rewards':
-        return ["Rewards", "icon-bank", <RewardsPage />];
-      case 'wallet':
-      case 'send':
-      case 'receive':
-        return [this.state.viewingPage.charAt(0).toUpperCase() + this.state.viewingPage.slice(1), "icon-bank", <WalletPage viewingPage={this.state.viewingPage} />]
-      case 'show':
-        return [lbryuri.normalize(this.state.pageArgs), "icon-file", <ShowPage uri={this.state.pageArgs} />];
-      case 'publish':
-        return ["Publish", "icon-upload", <PublishPage />];
-      case 'developer':
-        return ["Developer", "icon-file", <DeveloperPage />];
-      case 'discover':
-      default:
-        return ["Home", "icon-home", <DiscoverPage />];
-    }
-  },
-  render: function() {
-    let [address, wunderBarIcon, mainContent] = this.getContentAndAddress();
-
-    lbry.setTitle(address);
-
-    if (this._storeHistoryOfNextRender) {
-      this._storeHistoryOfNextRender = false;
-      history.pushState({}, document.title, this.state.appUrl);
-    }
-
-    return (
-      this._fullScreenPages.includes(this.state.viewingPage) ?
-        mainContent :
-        <div id="window">
-          <Header onSearch={this.onSearch} onSubmit={this.showUri} address={address} wunderBarIcon={wunderBarIcon} viewingPage={this.state.viewingPage} />
-          <div id="main-content">
-            {mainContent}
-          </div>
-          <Modal isOpen={this.state.modal == 'upgrade'} contentLabel="Update available"
-                 type="confirm" confirmButtonLabel="Upgrade" abortButtonLabel="Skip"
-                 onConfirmed={this.handleUpgradeClicked} onAborted={this.handleSkipClicked}>
-            Your version of LBRY is out of date and may be unreliable or insecure.
-          </Modal>
-          <Modal isOpen={this.state.modal == 'downloading'} contentLabel="Downloading Update" type="custom">
-            Downloading Update{this.state.downloadProgress ? `: ${this.state.downloadProgress}%` : null}
-            <Line percent={this.state.downloadProgress} strokeWidth="4"/>
-            {this.state.downloadComplete ? (
-               <div>
-                 <br />
-                 <p>Click "Begin Upgrade" to start the upgrade process.</p>
-                 <p>The app will close, and you will be prompted to install the latest version of LBRY.</p>
-                 <p>After the install is complete, please reopen the app.</p>
-               </div>
-             ) : null }
-            <div className="modal__buttons">
-              {this.state.downloadComplete
-                ? <Link button="primary" label="Begin Upgrade" className="modal__button" onClick={this.handleStartUpgradeClicked} />
-                : null}
-              <Link button="alt" label="Cancel" className="modal__button" onClick={this.cancelUpgrade} />
-            </div>
-          </Modal>
-          <ExpandableModal isOpen={this.state.modal == 'error'} contentLabel="Error" className="error-modal"
-                           overlayClassName="modal-overlay error-modal-overlay" onConfirmed={this.closeModal}
-                           extraContent={this.state.errorInfo}>
-            <h3 className="modal__header">Error</h3>
-
-            <div className="error-modal__content">
-              <div><img className="error-modal__warning-symbol" src={lbry.imagePath('warning.png')} /></div>
-              <p>We're sorry that LBRY has encountered an error. This has been reported and we will investigate the problem.</p>
-            </div>
-          </ExpandableModal>
-        </div>
-    );
->>>>>>> b28b116a
   }
 }
+
 global.app = app;
 module.exports = app;