--- conflicted
+++ resolved
@@ -17,16 +17,8 @@
   }
 }
 
-<<<<<<< HEAD
-const language = lbry.getClientSetting('language') ? lbry.getClientSetting('language') : 'en';
-const i18n = require('y18n')({directory: 'app/locales', locale: language});
 window.__ = i18n.__;
 window.__n = i18n.__n;
-window.i18n = i18n;
-=======
-window.__ = i18n.__;
-window.__n = i18n.__n;
->>>>>>> f84c7380
 
 global.app = app;
 module.exports = app;