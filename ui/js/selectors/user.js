import { createSelector } from "reselect";

export const _selectState = state => state.user || {};

export const selectAuthenticationIsPending = createSelector(
  _selectState,
  state => state.authenticationIsPending
);

export const selectUserIsPending = createSelector(
  _selectState,
  state => state.userIsPending
);

export const selectUser = createSelector(_selectState, state => state.user);

export const selectEmailToVerify = createSelector(
  _selectState,
  state => state.emailToVerify
);

export const selectUserEmail = createSelector(
  selectUser,
  user => (user ? user.primary_email : null)
);

export const selectUserIsRewardApproved = createSelector(
  selectUser,
  user => user && user.is_reward_approved
);

export const selectEmailNewIsPending = createSelector(
  _selectState,
  state => state.emailNewIsPending
);

export const selectEmailNewErrorMessage = createSelector(
  _selectState,
  state => state.emailNewErrorMessage
);

export const selectEmailNewDeclined = createSelector(
  _selectState,
  state => state.emailNewDeclined
);

export const selectEmailVerifyIsPending = createSelector(
  _selectState,
  state => state.emailVerifyIsPending
);

export const selectEmailVerifyErrorMessage = createSelector(
  _selectState,
  state => state.emailVerifyErrorMessage
);

export const selectIdentityVerifyIsPending = createSelector(
  _selectState,
  state => state.identityVerifyIsPending
);

export const selectIdentityVerifyErrorMessage = createSelector(
  _selectState,
  state => state.identityVerifyErrorMessage
);

<<<<<<< HEAD
export const selectUserIsVerificationCandidate = createSelector(
  selectUser,
  user => user && (!user.has_verified_email || !user.is_identity_verified)
=======
export const selectUserIsAuthRequested = createSelector(
  selectEmailNewDeclined,
  selectAuthenticationIsPending,
  selectUserIsVerificationCandidate,
  selectUserHasEmail,
  (isEmailDeclined, isPending, isVerificationCandidate, hasEmail) =>
    !isEmailDeclined && (isPending || !hasEmail || isVerificationCandidate)
);

export const selectAccessToken = createSelector(
  _selectState,
  state => state.accessToken
>>>>>>> 82b6e3af
);<|MERGE_RESOLUTION|>--- conflicted
+++ resolved
@@ -64,22 +64,12 @@
   state => state.identityVerifyErrorMessage
 );
 
-<<<<<<< HEAD
 export const selectUserIsVerificationCandidate = createSelector(
   selectUser,
   user => user && (!user.has_verified_email || !user.is_identity_verified)
-=======
-export const selectUserIsAuthRequested = createSelector(
-  selectEmailNewDeclined,
-  selectAuthenticationIsPending,
-  selectUserIsVerificationCandidate,
-  selectUserHasEmail,
-  (isEmailDeclined, isPending, isVerificationCandidate, hasEmail) =>
-    !isEmailDeclined && (isPending || !hasEmail || isVerificationCandidate)
 );
 
 export const selectAccessToken = createSelector(
   _selectState,
   state => state.accessToken
->>>>>>> 82b6e3af
 );