import * as types from "constants/action_types";
<<<<<<< HEAD
import * as settings from "constants/settings";
=======
import LANGUAGES from "constants/languages";
>>>>>>> 3de3dd25
import lbry from "lbry";

const reducers = {};
const defaultState = {
  clientSettings: {
    showNsfw: lbry.getClientSetting("showNsfw"),
<<<<<<< HEAD
    theme: lbry.getClientSetting(settings.THEME),
    themes: lbry.getClientSetting(settings.THEMES),
=======
    language: lbry.getClientSetting("language"),
>>>>>>> 3de3dd25
  },
  languages: {},
};

reducers[types.DAEMON_SETTINGS_RECEIVED] = function(state, action) {
  return Object.assign({}, state, {
    daemonSettings: action.data.settings,
  });
};

reducers[types.CLIENT_SETTING_CHANGED] = function(state, action) {
  const { key, value } = action.data;
  const clientSettings = Object.assign({}, state.clientSettings);

  clientSettings[key] = value;

  return Object.assign({}, state, {
    clientSettings,
  });
};

reducers[types.DOWNLOAD_LANGUAGE_SUCCEEDED] = function(state, action) {
  const languages = Object.assign({}, state.languages);
  const language = action.data.language;

  const langCode = language.substring(0, 2);

  if (LANGUAGES[langCode]) {
    languages[language] =
      LANGUAGES[langCode][0] + " (" + LANGUAGES[langCode][1] + ")";
  } else {
    languages[langCode] = langCode;
  }

  return Object.assign({}, state, { languages });
};

reducers[types.DOWNLOAD_LANGUAGE_FAILED] = function(state, action) {
  const languages = Object.assign({}, state.languages);
  delete languages[action.data.language];
  return Object.assign({}, state, { languages });
};

export default function reducer(state = defaultState, action) {
  const handler = reducers[action.type];
  if (handler) return handler(state, action);
  return state;
}<|MERGE_RESOLUTION|>--- conflicted
+++ resolved
@@ -1,21 +1,15 @@
 import * as types from "constants/action_types";
-<<<<<<< HEAD
 import * as settings from "constants/settings";
-=======
 import LANGUAGES from "constants/languages";
->>>>>>> 3de3dd25
 import lbry from "lbry";
 
 const reducers = {};
 const defaultState = {
   clientSettings: {
     showNsfw: lbry.getClientSetting("showNsfw"),
-<<<<<<< HEAD
     theme: lbry.getClientSetting(settings.THEME),
     themes: lbry.getClientSetting(settings.THEMES),
-=======
     language: lbry.getClientSetting("language"),
->>>>>>> 3de3dd25
   },
   languages: {},
 };
