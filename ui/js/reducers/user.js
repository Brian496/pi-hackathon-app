--- conflicted
+++ resolved
@@ -120,7 +120,6 @@
   });
 };
 
-<<<<<<< HEAD
 reducers[types.USER_IDENTITY_VERIFY_STARTED] = function(state, action) {
   return Object.assign({}, state, {
     identityVerifyIsPending: true,
@@ -140,13 +139,14 @@
   return Object.assign({}, state, {
     identityVerifyIsPending: false,
     identityVerifyErrorMessage: action.data.error,
-=======
+  });
+};
+
 reducers[types.FETCH_ACCESS_TOKEN_SUCCESS] = function(state, action) {
   const { token } = action.data;
 
   return Object.assign({}, state, {
     accessToken: token,
->>>>>>> 82b6e3af
   });
 };
 
