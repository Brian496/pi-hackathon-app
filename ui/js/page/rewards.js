import React from 'react';
import lbryio from 'lbryio';
import {CreditAmount, Icon} from 'component/common.js';
import SubHeader from 'component/subHeader'
import {RewardLink} from 'component/reward-link';

export class RewardTile extends React.Component {
  static propTypes = {
    type: React.PropTypes.string.isRequired,
    title: React.PropTypes.string.isRequired,
    description: React.PropTypes.string.isRequired,
    claimed: React.PropTypes.bool.isRequired,
    value: React.PropTypes.number.isRequired,
    onRewardClaim: React.PropTypes.func
  }

  render() {
    return (
      <section className="card">
        <div className="card__inner">
          <div className="card__title-primary">
            <CreditAmount amount={this.props.value} />
            <h3>{this.props.title}</h3>
          </div>
          <div className="card__actions">
            {this.props.claimed
              ? <span><Icon icon="icon-check" /> Reward claimed.</span>
              : <RewardLink {...this.props} />}
          </div>
          <div className="card__content">{this.props.description}</div>
        </div>
      </section>
    );
  }
}

export class RewardsPage extends React.Component {
  constructor(props) {
    super(props);

    this.state = {
      userRewards: null,
      failed: null,
    };
<<<<<<< HEAD
  }

  componentWillMount() {
    this.loadRewards()
  }

  loadRewards() {
    lbryio.call('reward', 'list', {}).then((userRewards) => {
=======
  },
  loadRewards: function() {
    lbryio.call('reward', 'list').then((userRewards) => {
>>>>>>> df7ce9cc
      this.setState({
        userRewards: userRewards,
      });
    }, () => {
      this.setState({failed: true })
    });
  }

  render() {
    return (
      <main className="main--single-column">
        <SubHeader />
        <div>
          {!this.state.userRewards
            ? (this.state.failed ? <div className="empty">Failed to load rewards.</div> : '')
            : this.state.userRewards.map(({reward_type, reward_title, reward_description, transaction_id, reward_amount}) => {
              return <RewardTile key={reward_type} onRewardClaim={this.loadRewards} type={reward_type} title={reward_title} description={reward_description} claimed={!!transaction_id} value={reward_amount} />;
            })}
        </div>
      </main>
    );
  }
}

export default RewardsPage;<|MERGE_RESOLUTION|>--- conflicted
+++ resolved
@@ -42,7 +42,6 @@
       userRewards: null,
       failed: null,
     };
-<<<<<<< HEAD
   }
 
   componentWillMount() {
@@ -51,11 +50,6 @@
 
   loadRewards() {
     lbryio.call('reward', 'list', {}).then((userRewards) => {
-=======
-  },
-  loadRewards: function() {
-    lbryio.call('reward', 'list').then((userRewards) => {
->>>>>>> df7ce9cc
       this.setState({
         userRewards: userRewards,
       });
