--- conflicted
+++ resolved
@@ -94,26 +94,14 @@
             <div className="meta">{__("Thanks! LBRY is made by its users.")}</div>
           </div>
         </section>
-<<<<<<< HEAD
-        {!ver ? null :
-         <section className="card">
+        <section className="card">
            <div className="card__title-primary"><h3>{__("About")}</h3></div>
            <div className="card__content">
-           {this.state.appVersionInfo ?
-             (ver.lbrynet_update_available || ver.lbryum_update_available ?
-              <p>{__("A newer version of LBRY is available.")} <Link href={newVerLink} label={__("Download LBRY %s now!", ver.remote_lbrynet)} /></p>
-               : <p>{__("Your copy of LBRY is up to date.")}</p>) : null}
-             { ver ?
-=======
-        <section className="card">
-         <div className="card__title-primary"><h3>About</h3></div>
-         <div className="card__content">
            { this.state.upgradeAvailable === null ? '' :
             ( this.state.upgradeAvailable ?
                <p>A newer version of LBRY is available. <Link href={newVerLink} label={`Download now!`} /></p>
                : <p>Your copy of LBRY is up to date.</p>)}
            { this.state.uiVersion && ver ?
->>>>>>> bca5815c
              <table className="table-standard">
                <tbody>
                  <tr>
@@ -125,13 +113,8 @@
                    <td>{ver.lbryum_version}</td>
                  </tr>
                  <tr>
-<<<<<<< HEAD
                    <th>{__("interface")}</th>
-                   <td>{uiVersion}</td>
-=======
-                   <th>interface</th>
                    <td>{this.state.uiVersion}</td>
->>>>>>> bca5815c
                  </tr>
                  <tr>
                    <th>{__("Platform")}</th>
