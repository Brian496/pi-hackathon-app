--- conflicted
+++ resolved
@@ -128,13 +128,8 @@
       <div className={klassName}>{
         isPlaying ?
           (!isReadyToPlay ?
-<<<<<<< HEAD
             <span>{__("this is the world's worst loading screen and we shipped our software with it anyway...")} <br /><br />{loadStatusMessage}</span> :
-            <VideoPlayer filename={fileInfo.file_name} poster={metadata.thumbnail} downloadPath={fileInfo.download_path} />) :
-=======
-            <span>this is the world's worst loading screen and we shipped our software with it anyway... <br /><br />{loadStatusMessage}</span> :
             <VideoPlayer filename={fileInfo.file_name} poster={poster} downloadPath={fileInfo.download_path} mediaType={mediaType} poster={poster} />) :
->>>>>>> f2e87bc8
         <div className="video__cover" style={{backgroundImage: 'url("' + metadata.thumbnail + '")'}}>
           <VideoPlayButton startPlaying={this.startPlaying.bind(this)} {...this.props} mediaType={mediaType} />
         </div>
