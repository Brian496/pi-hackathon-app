--- conflicted
+++ resolved
@@ -49,11 +49,7 @@
             label={label ? label : ""}
             className="video__play-button"
             icon="icon-play"
-<<<<<<< HEAD
-            onClick={() => { this.onWatchClick() }} />
-=======
             onClick={this.onWatchClick.bind(this)} />
->>>>>>> 37a4124d
       {modal}
       <Modal contentLabel="Not enough credits" isOpen={modal == 'notEnoughCredits'} onConfirmed={() => { this.closeModal() }}>
         You don't have enough LBRY credits to pay for this stream.
