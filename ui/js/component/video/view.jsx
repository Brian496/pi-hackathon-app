--- conflicted
+++ resolved
@@ -52,36 +52,20 @@
             className="video__play-button"
             icon="icon-play"
             onClick={this.onWatchClick.bind(this)} />
-<<<<<<< HEAD
-      {modal}
-      <Modal contentLabel={__("Not enough credits")} isOpen={modal == 'notEnoughCredits'} onConfirmed={() => { this.closeModal() }}>
+      <Modal contentLabel="Not enough credits" isOpen={modal == 'notEnoughCredits'} onConfirmed={closeModal}>
         {__("You don't have enough LBRY credits to pay for this stream.")}
       </Modal>
       <Modal
         type="confirm"
-        isOpen={modal == 'affirmPurchase'}
+        isOpen={modal == 'affirmPurchaseAndPlay'}
         contentLabel={__("Confirm Purchase")}
-=======
-      <Modal contentLabel="Not enough credits" isOpen={modal == 'notEnoughCredits'} onConfirmed={closeModal}>
-        You don't have enough LBRY credits to pay for this stream.
-      </Modal>
-      <Modal
-        type="confirm"
-        isOpen={modal == 'affirmPurchaseAndPlay'}
-        contentLabel="Confirm Purchase"
->>>>>>> 2136299c
         onConfirmed={this.onPurchaseConfirmed.bind(this)}
         onAborted={closeModal}>
         {__("This will purchase")} <strong>{title}</strong> {__("for")} <strong><FilePrice uri={uri} look="plain" /></strong> {__("credits")}.
       </Modal>
       <Modal
-<<<<<<< HEAD
-        isOpen={modal == 'timedOut'} onConfirmed={() => { this.closeModal() }} contentLabel="Timed Out">
+        isOpen={modal == 'timedOut'} onConfirmed={closeModal} contentLabel="Timed Out">
         {__("Sorry, your download timed out :(")}
-=======
-        isOpen={modal == 'timedOut'} onConfirmed={closeModal} contentLabel="Timed Out">
-        Sorry, your download timed out :(
->>>>>>> 2136299c
       </Modal>
     </div>);
   }
@@ -126,13 +110,8 @@
       <div className={"video " + this.props.className + (isPlaying ? " video--active" : " video--hidden")}>{
         isPlaying || isLoading ?
           (!isReadyToPlay ?
-<<<<<<< HEAD
             <span>{__("this is the world's worst loading screen and we shipped our software with it anyway...")} <br /><br />{loadStatusMessage}</span> :
-            <VideoPlayer poster={metadata.thumbnail} autoplay={isPlaying} downloadPath={fileInfo.download_path} />) :
-=======
-            <span>this is the world's worst loading screen and we shipped our software with it anyway... <br /><br />{loadStatusMessage}</span> :
             <VideoPlayer filename={fileInfo.file_name} poster={metadata.thumbnail} downloadPath={fileInfo.download_path} />) :
->>>>>>> 2136299c
         <div className="video__cover" style={{backgroundImage: 'url("' + metadata.thumbnail + '")'}}>
           <VideoPlayButton startPlaying={this.startPlaying.bind(this)} {...this.props} />
         </div>
