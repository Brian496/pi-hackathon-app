import React from "react";
import lbry from "lbry";
<<<<<<< HEAD
import { Thumbnail } from "component/common";

class VideoPlayButton extends React.PureComponent {
  onPurchaseConfirmed() {
    this.props.closeModal();
    this.props.startPlaying();
    this.props.loadVideo(this.props.uri);
  }

  onWatchClick() {
    this.props.purchaseUri(this.props.uri).then(() => {
      if (!this.props.modal) {
        this.props.startPlaying();
      }
    });
  }

  render() {
    const {
      button,
      label,
      className,
      metadata,
      metadata: { title },
      uri,
      modal,
      closeModal,
      isLoading,
      costInfo,
      fileInfo,
      mediaType,
    } = this.props;

    /*
     title={
     isLoading ? "Video is Loading" :
     !costInfo ? "Waiting on cost info..." :
     fileInfo === undefined ? "Waiting on file info..." : ""
     }
     */

    const disabled =
      isLoading ||
      fileInfo === undefined ||
      (fileInfo === null && (!costInfo || costInfo.cost === undefined));
    const icon = ["audio", "video"].indexOf(mediaType) !== -1
      ? "icon-play"
      : "icon-folder-o";

    return (
      <div>
        <Link
          button={button ? button : null}
          disabled={disabled}
          label={label ? label : ""}
          className="video__play-button"
          icon={icon}
          onClick={this.onWatchClick.bind(this)}
        />
        <Modal
          contentLabel={__("Not enough credits")}
          isOpen={modal == "notEnoughCredits"}
          onConfirmed={closeModal}
        >
          {__("You don't have enough LBRY credits to pay for this stream.")}
        </Modal>
        <Modal
          type="confirm"
          isOpen={modal == "affirmPurchaseAndPlay"}
          contentLabel={__("Confirm Purchase")}
          onConfirmed={this.onPurchaseConfirmed.bind(this)}
          onAborted={closeModal}
        >
          {__("This will purchase")} <strong>{title}</strong> {__("for")}
          {" "}<strong><FilePrice uri={uri} look="plain" /></strong>
          {" "}{__("credits")}.
        </Modal>
        <Modal
          isOpen={modal == "timedOut"}
          onConfirmed={closeModal}
          contentLabel={__("Timed Out")}
        >
          {__("Sorry, your download timed out :(")}
        </Modal>
      </div>
    );
  }
}
=======
import VideoPlayer from "./internal/player";
import VideoPlayButton from "./internal/play-button";
import LoadingScreen from "./internal/loading-screen";
>>>>>>> 7ea2999b

class Video extends React.PureComponent {
  constructor(props) {
    super(props);
    this.state = { isPlaying: false };
  }

  startPlaying() {
    this.setState({
      isPlaying: true,
    });
  }

  render() {
    const {
      metadata,
      isLoading,
      isDownloading,
      fileInfo,
      contentType,
    } = this.props;
    const { isPlaying = false } = this.state;

    const isReadyToPlay = fileInfo && fileInfo.written_bytes > 0;
    const mediaType = lbry.getMediaType(
      contentType,
      fileInfo && fileInfo.file_name
    );

    let loadStatusMessage = "";

    if (fileInfo && fileInfo.completed && !fileInfo.written_bytes) {
      loadStatusMessage = __(
        "It looks like you deleted or moved this file. We're rebuilding it now. It will only take a few seconds."
      );
    } else if (isLoading) {
      loadStatusMessage = __(
        "Requesting stream... it may sit here for like 15-20 seconds in a really awkward way... we're working on it"
      );
    } else if (isDownloading) {
      loadStatusMessage = __("Downloading stream... not long left now!");
    }

    let klassName = "";
    if (isLoading || isDownloading) klassName += "video-embedded video";
    if (mediaType === "video") {
      klassName += "video-embedded video";
      klassName += isPlaying ? " video--active" : " video--hidden";
    } else if (mediaType === "application") {
      klassName += "video-embedded";
    } else {
      if (!isPlaying) klassName += "video-embedded";
    }
    const poster = metadata.thumbnail;

    return (
      <div className={klassName}>
        {isPlaying &&
          (!isReadyToPlay
            ? <LoadingScreen status={loadStatusMessage} />
            : <VideoPlayer
                filename={fileInfo.file_name}
                poster={poster}
                downloadPath={fileInfo.download_path}
                mediaType={mediaType}
<<<<<<< HEAD
                poster={poster}
              />
          : <div
              className="video__cover"
              style={{ backgroundImage: 'url("' + metadata.thumbnail + '")' }}
            >
              <VideoPlayButton
                startPlaying={this.startPlaying.bind(this)}
                {...this.props}
                mediaType={mediaType}
              />
            </div>}
      </div>
    );
  }
}

const from = require("from2");
const player = require("render-media");
const fs = require("fs");

class VideoPlayer extends React.PureComponent {
  componentDidMount() {
    const elem = this.refs.media;
    const { downloadPath, filename } = this.props;
    const file = {
      name: filename,
      createReadStream: opts => {
        return fs.createReadStream(downloadPath, opts);
      },
    };
    player.append(file, elem, {
      autoplay: true,
      controls: true,
    });
  }

  render() {
    const { downloadPath, mediaType, poster } = this.props;

    return (
      <div>
        {["audio", "application"].indexOf(mediaType) !== -1 &&
          <Thumbnail src={poster} className="video-embedded" />}
        <div ref="media" />
=======
              />)}
        {!isPlaying &&
          <div
            className="video__cover"
            style={{ backgroundImage: 'url("' + metadata.thumbnail + '")' }}
          >
            <VideoPlayButton
              startPlaying={this.startPlaying.bind(this)}
              {...this.props}
              mediaType={mediaType}
            />
          </div>}
>>>>>>> 7ea2999b
      </div>
    );
  }
}

export default Video;<|MERGE_RESOLUTION|>--- conflicted
+++ resolved
@@ -1,99 +1,8 @@
 import React from "react";
 import lbry from "lbry";
-<<<<<<< HEAD
-import { Thumbnail } from "component/common";
-
-class VideoPlayButton extends React.PureComponent {
-  onPurchaseConfirmed() {
-    this.props.closeModal();
-    this.props.startPlaying();
-    this.props.loadVideo(this.props.uri);
-  }
-
-  onWatchClick() {
-    this.props.purchaseUri(this.props.uri).then(() => {
-      if (!this.props.modal) {
-        this.props.startPlaying();
-      }
-    });
-  }
-
-  render() {
-    const {
-      button,
-      label,
-      className,
-      metadata,
-      metadata: { title },
-      uri,
-      modal,
-      closeModal,
-      isLoading,
-      costInfo,
-      fileInfo,
-      mediaType,
-    } = this.props;
-
-    /*
-     title={
-     isLoading ? "Video is Loading" :
-     !costInfo ? "Waiting on cost info..." :
-     fileInfo === undefined ? "Waiting on file info..." : ""
-     }
-     */
-
-    const disabled =
-      isLoading ||
-      fileInfo === undefined ||
-      (fileInfo === null && (!costInfo || costInfo.cost === undefined));
-    const icon = ["audio", "video"].indexOf(mediaType) !== -1
-      ? "icon-play"
-      : "icon-folder-o";
-
-    return (
-      <div>
-        <Link
-          button={button ? button : null}
-          disabled={disabled}
-          label={label ? label : ""}
-          className="video__play-button"
-          icon={icon}
-          onClick={this.onWatchClick.bind(this)}
-        />
-        <Modal
-          contentLabel={__("Not enough credits")}
-          isOpen={modal == "notEnoughCredits"}
-          onConfirmed={closeModal}
-        >
-          {__("You don't have enough LBRY credits to pay for this stream.")}
-        </Modal>
-        <Modal
-          type="confirm"
-          isOpen={modal == "affirmPurchaseAndPlay"}
-          contentLabel={__("Confirm Purchase")}
-          onConfirmed={this.onPurchaseConfirmed.bind(this)}
-          onAborted={closeModal}
-        >
-          {__("This will purchase")} <strong>{title}</strong> {__("for")}
-          {" "}<strong><FilePrice uri={uri} look="plain" /></strong>
-          {" "}{__("credits")}.
-        </Modal>
-        <Modal
-          isOpen={modal == "timedOut"}
-          onConfirmed={closeModal}
-          contentLabel={__("Timed Out")}
-        >
-          {__("Sorry, your download timed out :(")}
-        </Modal>
-      </div>
-    );
-  }
-}
-=======
 import VideoPlayer from "./internal/player";
 import VideoPlayButton from "./internal/play-button";
 import LoadingScreen from "./internal/loading-screen";
->>>>>>> 7ea2999b
 
 class Video extends React.PureComponent {
   constructor(props) {
@@ -159,53 +68,6 @@
                 poster={poster}
                 downloadPath={fileInfo.download_path}
                 mediaType={mediaType}
-<<<<<<< HEAD
-                poster={poster}
-              />
-          : <div
-              className="video__cover"
-              style={{ backgroundImage: 'url("' + metadata.thumbnail + '")' }}
-            >
-              <VideoPlayButton
-                startPlaying={this.startPlaying.bind(this)}
-                {...this.props}
-                mediaType={mediaType}
-              />
-            </div>}
-      </div>
-    );
-  }
-}
-
-const from = require("from2");
-const player = require("render-media");
-const fs = require("fs");
-
-class VideoPlayer extends React.PureComponent {
-  componentDidMount() {
-    const elem = this.refs.media;
-    const { downloadPath, filename } = this.props;
-    const file = {
-      name: filename,
-      createReadStream: opts => {
-        return fs.createReadStream(downloadPath, opts);
-      },
-    };
-    player.append(file, elem, {
-      autoplay: true,
-      controls: true,
-    });
-  }
-
-  render() {
-    const { downloadPath, mediaType, poster } = this.props;
-
-    return (
-      <div>
-        {["audio", "application"].indexOf(mediaType) !== -1 &&
-          <Thumbnail src={poster} className="video-embedded" />}
-        <div ref="media" />
-=======
               />)}
         {!isPlaying &&
           <div
@@ -218,7 +80,6 @@
               mediaType={mediaType}
             />
           </div>}
->>>>>>> 7ea2999b
       </div>
     );
   }
