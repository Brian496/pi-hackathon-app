--- conflicted
+++ resolved
@@ -101,15 +101,10 @@
 
     let loadStatusMessage = ''
 
-<<<<<<< HEAD
-    if (isLoading) {
-      loadStatusMessage = __("Requesting stream... it may sit here for like 15-20 seconds in a really awkward way... we're working on it")
-=======
     if(fileInfo && fileInfo.completed && !fileInfo.written_bytes) {
       loadStatusMessage = "It looks like you deleted or moved this file. We're rebuilding it now. It will only take a few seconds."
     } else if (isLoading) {
-      loadStatusMessage = "Requesting stream... it may sit here for like 15-20 seconds in a really awkward way... we're working on it"
->>>>>>> 7ef98065
+      loadStatusMessage = __("Requesting stream... it may sit here for like 15-20 seconds in a really awkward way... we're working on it")
     } else if (isDownloading) {
       loadStatusMessage = __("Downloading stream... not long left now!")
     }
