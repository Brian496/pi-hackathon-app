import React from 'react';
import {Icon,BusyMessage} from 'component/common';
import FilePrice from 'component/filePrice'
import {Modal} from 'component/modal';
import {FormField} from 'component/form';
import Link from 'component/link';
import {ToolTip} from 'component/tooltip';
import {DropDownMenu, DropDownMenuItem} from 'component/menu';

class FileActions extends React.Component {
  constructor(props) {
    super(props)
    this.state = {
      forceShowActions: false,
      deleteChecked: false,
    }
  }

  componentWillMount() {
    this.checkAvailability(this.props.uri)
  }

  componentWillReceiveProps(nextProps) {
    this.checkAvailability(nextProps.uri)
  }

  checkAvailability(uri) {
    if (!this._uri || uri !== this._uri) {
      this._uri = uri;
      this.props.checkAvailability(uri)
    }
  }

  onShowFileActionsRowClicked() {
    this.setState({
      forceShowActions: true,
    });
  }

  handleDeleteCheckboxClicked(event) {
    this.setState({
      deleteChecked: event.target.checked,
    })
  }

  onAffirmPurchase() {
    this.props.closeModal()
    this.props.loadVideo(this.props.uri)
  }

  render() {
    const {
      fileInfo,
      isAvailable,
      platform,
      downloading,
      uri,
      deleteFile,
      openInFolder,
      openInShell,
      modal,
      openModal,
      closeModal,
      startDownload,
      costInfo,
    } = this.props

    const deleteChecked = this.state.deleteChecked,
          metadata = fileInfo ? fileInfo.metadata : null,
          openInFolderMessage = platform.startsWith('Mac') ? __('Open in Finder') : __('Open in Folder'),
          showMenu = fileInfo && Object.keys(fileInfo).length > 0,
          title = metadata ? metadata.title : uri;

    let content

    if (downloading) {

      const
        progress = (fileInfo && fileInfo.written_bytes) ? fileInfo.written_bytes / fileInfo.total_bytes * 100 : 0,
        label = fileInfo ? progress.toFixed(0) + __('% complete') : __('Connecting...'),
        labelWithIcon = <span className="button__content"><Icon icon="icon-download" /><span>{label}</span></span>;

      content = <div className="faux-button-block file-actions__download-status-bar button-set-item">
        <div className="faux-button-block file-actions__download-status-bar-overlay" style={{ width: progress + '%' }}>{labelWithIcon}</div>
        {labelWithIcon}
      </div>

    } else if (!fileInfo && isAvailable === undefined) {

      content = <BusyMessage message={__("Checking availability")} />

    } else if (!fileInfo && !isAvailable && !this.state.forceShowActions) {

      content = <div>
        <div className="button-set-item empty">{__("Content unavailable.")}</div>
        <ToolTip label={__("Why?")}
                 body={__("The content on LBRY is hosted by its users. It appears there are no users connected that have this file at the moment.")}
                 className="button-set-item" />
        <Link label={__("Try Anyway")} onClick={this.onShowFileActionsRowClicked.bind(this)} className="button-text button-set-item" />
      </div>

    } else if (fileInfo === null && !downloading) {
      if (!costInfo) {
        content = <BusyMessage message={__("Fetching cost info")} />
      } else {
        content = <Link button="text" label={__("Download")} icon="icon-download" onClick={() => { startDownload(uri) } } />;
      }

    } else if (fileInfo && fileInfo.download_path) {
      content  = <Link label={__("Open")} button="text" icon="icon-folder-open" onClick={() => openInShell(fileInfo)} />;
    } else {
      console.log('handle this case of file action props?');
      console.log(this.props)
    }

    return (
      <section className="file-actions">
        { content }
        { showMenu ?
          <DropDownMenu>
            <DropDownMenuItem key={0} onClick={() => openInFolder(fileInfo)} label={openInFolderMessage} />
            <DropDownMenuItem key={1} onClick={() => openModal('confirmRemove')} label={__("Remove...")} />
          </DropDownMenu> : '' }
        <Modal type="confirm" isOpen={modal == 'affirmPurchase'}
<<<<<<< HEAD
               contentLabel={__("Confirm Purchase")} onConfirmed={this.onAffirmPurchase.bind(this)} onAborted={this.props.closeModal}>
          {__("This will purchase")} <strong>{title}</strong> {__("for")} <strong><FilePrice uri={uri} look="plain" /></strong> {__("credits")}.
=======
               contentLabel="Confirm Purchase" onConfirmed={this.onAffirmPurchase.bind(this)} onAborted={closeModal}>
          This will purchase <strong>{title}</strong> for <strong><FilePrice uri={uri} look="plain" /></strong> credits.
>>>>>>> 2136299c
        </Modal>
        <Modal isOpen={modal == 'notEnoughCredits'} contentLabel={__("Not enough credits")}
               onConfirmed={closeModal}>
          {__("You don't have enough LBRY credits to pay for this stream.")}
        </Modal>
        <Modal isOpen={modal == 'timedOut'} contentLabel={__("Download failed")}
               onConfirmed={closeModal}>
          {__("LBRY was unable to download the stream")} <strong>{uri}</strong>.
        </Modal>
        <Modal isOpen={modal == 'confirmRemove'}
               contentLabel={__("Not enough credits")}
               type="confirm"
               confirmButtonLabel={__("Remove")}
               onConfirmed={() => deleteFile(fileInfo.outpoint, deleteChecked)}
               onAborted={closeModal}>
          <p>{__("Are you sure you'd like to remove")} <cite>{title}</cite> {__("from LBRY?")}</p>

          <label><FormField type="checkbox" checked={deleteChecked} onClick={this.handleDeleteCheckboxClicked.bind(this)} /> {__("Delete this file from my computer")}</label>
        </Modal>
      </section>
    );
  }
}

export default FileActions<|MERGE_RESOLUTION|>--- conflicted
+++ resolved
@@ -122,13 +122,8 @@
             <DropDownMenuItem key={1} onClick={() => openModal('confirmRemove')} label={__("Remove...")} />
           </DropDownMenu> : '' }
         <Modal type="confirm" isOpen={modal == 'affirmPurchase'}
-<<<<<<< HEAD
-               contentLabel={__("Confirm Purchase")} onConfirmed={this.onAffirmPurchase.bind(this)} onAborted={this.props.closeModal}>
+               contentLabel="Confirm Purchase" onConfirmed={this.onAffirmPurchase.bind(this)} onAborted={closeModal}>
           {__("This will purchase")} <strong>{title}</strong> {__("for")} <strong><FilePrice uri={uri} look="plain" /></strong> {__("credits")}.
-=======
-               contentLabel="Confirm Purchase" onConfirmed={this.onAffirmPurchase.bind(this)} onAborted={closeModal}>
-          This will purchase <strong>{title}</strong> for <strong><FilePrice uri={uri} look="plain" /></strong> credits.
->>>>>>> 2136299c
         </Modal>
         <Modal isOpen={modal == 'notEnoughCredits'} contentLabel={__("Not enough credits")}
                onConfirmed={closeModal}>
