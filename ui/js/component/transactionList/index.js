--- conflicted
+++ resolved
@@ -1,29 +1,5 @@
 import React from "react";
 import { connect } from "react-redux";
-<<<<<<< HEAD
-import { doNavigate } from "actions/app";
-import { doFetchTransactions } from "actions/wallet";
-import {
-  selectBalance,
-  selectTransactionItems,
-  selectIsFetchingTransactions,
-} from "selectors/wallet";
-
 import TransactionList from "./view";
 
-const select = state => ({
-  fetchingTransactions: selectIsFetchingTransactions(state),
-  transactionItems: selectTransactionItems(state),
-});
-
-const perform = dispatch => ({
-  navigate: (path, params) => dispatch(doNavigate(path, params)),
-  fetchTransactions: () => dispatch(doFetchTransactions()),
-});
-
-export default connect(select, perform)(TransactionList);
-=======
-import TransactionList from "./view";
-
-export default connect(null, null)(TransactionList);
->>>>>>> 104f022f
+export default connect(null, null)(TransactionList);