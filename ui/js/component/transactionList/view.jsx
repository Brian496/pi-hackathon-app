--- conflicted
+++ resolved
@@ -2,113 +2,14 @@
 import LinkTransaction from "component/linkTransaction";
 import { CreditAmount } from "component/common";
 
-<<<<<<< HEAD
-class TransactionList extends React.PureComponent {
-  componentWillMount() {
-    this.props.fetchTransactions();
-  }
-
-  render() {
-    const { fetchingTransactions, transactionItems, navigate } = this.props;
-
-    function findTypeOfTx(type, is_tip) {
-      if (is_tip && type === "Support") return "Tip";
-      else return type;
-    }
-
-    function getClaimLink(claim_name, claim_id) {
-      if (claim_id !== "" && claim_name !== "") {
-        let uri = `lbry://${claim_name}#${claim_id}`;
-
-        return (
-          <td>
-            <a
-              className="button-text"
-              onClick={() => navigate("/show", { uri })}
-            >
-              {claim_name}
-            </a>
-          </td>
-        );
-      }
-
-      return <td>{__("N/A")}</td>;
-    }
-
-    const rows = [];
-    if (transactionItems.length > 0) {
-      transactionItems.forEach(function(item) {
-        rows.push(
-          <tr key={item.id}>
-            <td>{findTypeOfTx(item.type, item.is_tip)}</td>
-            <td>{(item.amount > 0 ? "+" : "") + item.amount}</td>
-            <td>{item.fee}</td>
-            <td>
-              {item.date
-                ? item.date.toLocaleDateString()
-                : <span className="empty">{__("(Transaction pending)")}</span>}
-            </td>
-            <td>
-              {item.date
-                ? item.date.toLocaleTimeString()
-                : <span className="empty">{__("(Transaction pending)")}</span>}
-            </td>
-            {getClaimLink(item.claim_name, item.claim_id)}
-            <td>
-              <a
-                className="button-text"
-                href={"https://explorer.lbry.io/#!/transaction/" + item.id}
-              >
-                {item.id.substr(0, 7)}
-              </a>
-            </td>
-          </tr>
-        );
-      });
-    }
-=======
 const TransactionList = props => {
   const { emptyMessage, transactions } = props;
->>>>>>> 104f022f
 
   if (!transactions || !transactions.length) {
     return (
-<<<<<<< HEAD
-      <section className="card">
-        <div className="card__title-primary">
-          <h3>{__("Transaction History")}</h3>
-        </div>
-        <div className="card__content">
-          {fetchingTransactions &&
-            <BusyMessage message={__("Loading transactions")} />}
-          {!fetchingTransactions && rows.length === 0
-            ? <div className="empty">{__("You have no transactions.")}</div>
-            : ""}
-          {rows.length > 0
-            ? <table className="table-standard table-stretch">
-                <thead>
-                  <tr>
-                    <th>{__("Type")}</th>
-                    <th>{__("Amount")}</th>
-                    <th>{__("Fee")}</th>
-                    <th>{__("Date")}</th>
-                    <th>{__("Time")}</th>
-                    <th>{__("Claim")}</th>
-                    <th>{__("Transaction")}</th>
-                  </tr>
-                </thead>
-                <tbody>
-                  {rows}
-                </tbody>
-              </table>
-            : ""}
-        </div>
-      </section>
-=======
       <div className="empty">
         {emptyMessage || __("No transactions to list.")}
       </div>
->>>>>>> 104f022f
     );
   }
 
