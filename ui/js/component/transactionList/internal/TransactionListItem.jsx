--- conflicted
+++ resolved
@@ -6,7 +6,6 @@
 import lbryuri from "lbryuri";
 
 class TransactionListItem extends React.PureComponent {
-<<<<<<< HEAD
   abandonClaim() {
     const {
       claim_id: claimId,
@@ -52,10 +51,10 @@
         />
       );
     }
-=======
+  }
+
   capitalize(string) {
     return string.charAt(0).toUpperCase() + string.slice(1);
->>>>>>> e335f526
   }
 
   render() {
@@ -113,12 +112,9 @@
             />}
         </td>
         <td>
-<<<<<<< HEAD
-          {type}{" "}
+          {this.capitalize(type)}{" "}
           {isRevokeable && this.getLink(type)}
-=======
-          {this.capitalize(type)}
->>>>>>> e335f526
+
         </td>
         <td>
           {reward &&
