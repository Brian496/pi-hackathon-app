--- conflicted
+++ resolved
@@ -3,14 +3,9 @@
 import { selectCurrentModal } from "selectors/app";
 import {
   doCheckUpgradeAvailable,
-<<<<<<< HEAD
   doOpenModal,
   doAlertError,
-=======
-  doAlertError,
   doRecordScroll,
-  doCheckDaemonVersion,
->>>>>>> 4886f1a8
 } from "actions/app";
 import { doUpdateBalance } from "actions/wallet";
 import { selectWelcomeModalAcknowledged } from "selectors/app";
