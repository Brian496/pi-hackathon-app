--- conflicted
+++ resolved
@@ -25,8 +25,11 @@
       updateBalance(balance);
     });
 
-<<<<<<< HEAD
     this.showWelcome(this.props);
+
+    this.scrollListener = () => this.props.recordScroll(window.scrollY);
+
+    window.addEventListener("scroll", this.scrollListener);
   }
 
   componentWillReceiveProps(nextProps) {
@@ -49,15 +52,10 @@
     ) {
       openWelcomeModal();
     }
-=======
-    this.scrollListener = () => this.props.recordScroll(window.scrollY);
-
-    window.addEventListener("scroll", this.scrollListener);
   }
 
   componentWillUnmount() {
     window.removeEventListener("scroll", this.scrollListener);
->>>>>>> 4886f1a8
   }
 
   render() {
