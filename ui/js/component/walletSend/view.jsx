import React from "react";
import Link from "component/link";
import Modal from "modal/modal";
import { FormRow } from "component/form";
import lbryuri from "lbryuri";

const WalletSend = props => {
<<<<<<< HEAD
  const {
    sendToAddress,
    closeModal,
    modal,
    setAmount,
    setAddress,
    amount,
    address,
    error,
  } = props;
=======
  const { sendToAddress, setAmount, setAddress, amount, address } = props;
>>>>>>> 065d699a

  return (
    <section className="card">
      <form onSubmit={sendToAddress}>
        <div className="card__title-primary">
          <h3>{__("Send Credits")}</h3>
        </div>
        <div className="card__content">
          <FormRow
            label={__("Amount")}
            postfix={__("LBC")}
            step="0.01"
            min="0"
            type="number"
            placeholder="1.23"
            size="10"
            onChange={setAmount}
            value={amount}
          />
        </div>
        <div className="card__content">
          <FormRow
            label={__("Recipient Address")}
            placeholder="bbFxRyXXXXXXXXXXXZD8nE7XTLUxYnddTs"
            type="text"
            size="60"
            onChange={setAddress}
            value={address}
            regexp={lbryuri.REGEXP_ADDRESS}
            trim={true}
          />
          <div className="form-row-submit">
            <Link
              button="primary"
              label={__("Send")}
              onClick={sendToAddress}
              disabled={!(parseFloat(amount) > 0.0) || !address}
            />
            <input type="submit" className="hidden" />
          </div>
        </div>
      </form>
<<<<<<< HEAD
      {modal == "insufficientBalance" &&
        <Modal
          isOpen={true}
          contentLabel={__("Insufficient balance")}
          onConfirmed={closeModal}
        >
          {__(
            "Insufficient balance: after this transaction you would have less than 1 LBC in your wallet."
          )}
        </Modal>}
      {modal == "transactionSuccessful" &&
        <Modal
          isOpen={true}
          contentLabel={__("Transaction successful")}
          onConfirmed={closeModal}
        >
          {__("Your transaction was successfully placed in the queue.")}
        </Modal>}
      {modal == "transactionFailed" &&
        <Modal
          isOpen={true}
          contentLabel={__("Transaction failed")}
          onConfirmed={closeModal}
        >
          {error}
        </Modal>}
=======
>>>>>>> 065d699a
    </section>
  );
};

export default WalletSend;<|MERGE_RESOLUTION|>--- conflicted
+++ resolved
@@ -1,24 +1,10 @@
 import React from "react";
 import Link from "component/link";
-import Modal from "modal/modal";
 import { FormRow } from "component/form";
 import lbryuri from "lbryuri";
 
 const WalletSend = props => {
-<<<<<<< HEAD
-  const {
-    sendToAddress,
-    closeModal,
-    modal,
-    setAmount,
-    setAddress,
-    amount,
-    address,
-    error,
-  } = props;
-=======
   const { sendToAddress, setAmount, setAddress, amount, address } = props;
->>>>>>> 065d699a
 
   return (
     <section className="card">
@@ -61,35 +47,6 @@
           </div>
         </div>
       </form>
-<<<<<<< HEAD
-      {modal == "insufficientBalance" &&
-        <Modal
-          isOpen={true}
-          contentLabel={__("Insufficient balance")}
-          onConfirmed={closeModal}
-        >
-          {__(
-            "Insufficient balance: after this transaction you would have less than 1 LBC in your wallet."
-          )}
-        </Modal>}
-      {modal == "transactionSuccessful" &&
-        <Modal
-          isOpen={true}
-          contentLabel={__("Transaction successful")}
-          onConfirmed={closeModal}
-        >
-          {__("Your transaction was successfully placed in the queue.")}
-        </Modal>}
-      {modal == "transactionFailed" &&
-        <Modal
-          isOpen={true}
-          contentLabel={__("Transaction failed")}
-          onConfirmed={closeModal}
-        >
-          {error}
-        </Modal>}
-=======
->>>>>>> 065d699a
     </section>
   );
 };
