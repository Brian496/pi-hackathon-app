--- conflicted
+++ resolved
@@ -2,13 +2,6 @@
 import ReactModal from 'react-modal';
 import Link from 'component/link';
 
-<<<<<<< HEAD
-const i18n = require('y18n')({directory: 'app/locales'});
-
-
-
-=======
->>>>>>> f84c7380
 export class Modal extends React.Component {
   static propTypes = {
     type: React.PropTypes.oneOf(['alert', 'confirm', 'custom']),
@@ -24,13 +17,8 @@
   static defaultProps = {
     type: 'alert',
     overlay: true,
-<<<<<<< HEAD
-    confirmButtonLabel: i18n.__('OK'),
-    abortButtonLabel: i18n.__('Cancel'),
-=======
     confirmButtonLabel: __('OK'),
     abortButtonLabel: __('Cancel'),
->>>>>>> f84c7380
     confirmButtonDisabled: false,
     abortButtonDisabled: false,
   }
@@ -63,15 +51,9 @@
   }
 
   static defaultProps = {
-<<<<<<< HEAD
-    confirmButtonLabel: i18n.__('OK'),
-    expandButtonLabel: i18n.__('Show More...'),
-    hideButtonLabel: i18n.__('Show Less'),
-=======
     confirmButtonLabel: __('OK'),
     expandButtonLabel: __('Show More...'),
     hideButtonLabel: __('Show Less'),
->>>>>>> f84c7380
   }
 
   constructor(props) {
