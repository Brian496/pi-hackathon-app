--- conflicted
+++ resolved
@@ -247,7 +247,6 @@
           )}
         </FileThumbnail>
       </NavLink>
-<<<<<<< HEAD
       <div className="claim-tile__header">
         <NavLink aria-label={ariaLabelData} {...navLinkProps}>
           <h2 className="claim-tile__title">
@@ -259,21 +258,8 @@
             )}
           </h2>
         </NavLink>
-        <ClaimMenuList uri={uri} collectionId={listId} channelUri={channelUri} isRepost={isRepost} />
+        <ClaimMenuList uri={uri} collectionId={listId} channelUri={channelUri} />
       </div>
-=======
-      <NavLink {...navLinkProps}>
-        <h2 className="claim-tile__title">
-          <TruncatedText text={title || (claim && claim.name)} lines={isChannel ? 1 : 2} />
-          {isChannel && (
-            <div className="claim-tile__about">
-              <UriIndicator uri={uri} />
-            </div>
-          )}
-          <ClaimMenuList uri={uri} collectionId={listId} />
-        </h2>
-      </NavLink>
->>>>>>> 50c606d9
       <div>
         <div className="claim-tile__info">
           {isChannel ? (
