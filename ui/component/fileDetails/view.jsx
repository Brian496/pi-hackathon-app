--- conflicted
+++ resolved
@@ -54,43 +54,8 @@
                 </tr>
                 {fileSize && (
                   <tr>
-<<<<<<< HEAD
                     <td> {__('File Size')}</td>
                     <td>{fileSize}</td>
-=======
-                    <td>{__('Content Type')}</td>
-                    <td>{mediaType}</td>
-                  </tr>
-                  {claim && claim.meta.reposted > 0 && (
-                    <tr>
-                      <td>{__('Reposts')}</td>
-                      <td>
-                        <Button
-                          button="link"
-                          label={__('View %count% reposts', { count: claim.meta.reposted })}
-                          navigate={`/$/${PAGES.DISCOVER}?${CS.REPOSTED_URI_KEY}=${encodeURIComponent(uri)}`}
-                        />
-                      </td>
-                    </tr>
-                  )}
-                  {fileSize && (
-                    <tr>
-                      <td> {__('File Size')}</td>
-                      <td>{fileSize}</td>
-                    </tr>
-                  )}
-                  <tr>
-                    <td> {__('Bid Amount')}</td>
-                    <td>{claim.amount} LBC</td>
-                  </tr>
-                  <tr>
-                    <td> {__('Effective Amount')}</td>
-                    <td>{claim.meta.effective_amount} LBC</td>
-                  </tr>
-                  <tr>
-                    <td> {__('Is Controlling')}</td>
-                    <td>{claim.meta.is_controlling ? __('Yes') : __('No')}</td>
->>>>>>> 7ec58440
                   </tr>
                 )}
                 <tr>
