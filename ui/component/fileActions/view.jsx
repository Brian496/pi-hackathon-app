// @flow
import { SITE_NAME, ENABLE_FILE_REACTIONS } from 'config';
import * as PAGES from 'constants/pages';
import * as MODALS from 'constants/modal_types';
import * as ICONS from 'constants/icons';
import React from 'react';
import Button from 'component/button';
import FileDownloadLink from 'component/fileDownloadLink';
import { buildURI, COLLECTIONS_CONSTS } from 'lbry-redux';
import * as RENDER_MODES from 'constants/file_render_modes';
import { useIsMobile } from 'effects/use-screensize';
import ClaimSupportButton from 'component/claimSupportButton';
import ClaimCollectionAddButton from 'component/claimCollectionAddButton';
import { useHistory } from 'react-router';
import FileReactions from 'component/fileReactions';
import { Menu, MenuButton, MenuList, MenuItem } from '@reach/menu-button';
import Icon from 'component/common/icon';
import { webDownloadClaim } from 'util/downloadClaim';

type Props = {
  uri: string,
  claim: StreamClaim,
  openModal: (id: string, { uri: string, claimIsMine?: boolean, isSupport?: boolean }) => void,
  prepareEdit: ({}, string, {}) => void,
  claimIsMine: boolean,
  fileInfo: FileListItem,
  costInfo: ?{ cost: number },
  renderMode: string,
  myChannels: ?Array<ChannelClaim>,
  doToast: ({ message: string }) => void,
  clearPlayingUri: () => void,
  hideRepost?: boolean,
  isLivestreamClaim: boolean,
  reactionsDisabled: boolean,
  download: (string) => void,
  streamingUrl: ?string,
};

function FileActions(props: Props) {
  const {
    fileInfo,
    uri,
    openModal,
    claimIsMine,
    claim,
    costInfo,
    renderMode,
    prepareEdit,
    myChannels,
    clearPlayingUri,
    doToast,
    hideRepost,
    isLivestreamClaim,
    reactionsDisabled,
    download,
    streamingUrl,
  } = props;
  const {
    push,
    location: { pathname, search },
  } = useHistory();
  const isMobile = useIsMobile();
  const webShareable = costInfo && costInfo.cost === 0 && RENDER_MODES.WEB_SHAREABLE_MODES.includes(renderMode);
  const showDelete = claimIsMine || (fileInfo && (fileInfo.written_bytes > 0 || fileInfo.blobs_completed > 0));
  const hasChannels = myChannels && myChannels.length > 0;
  const claimId = claim && claim.claim_id;
  const { signing_channel: signingChannel } = claim;
  const channelName = signingChannel && signingChannel.name;
  const fileName = claim && claim.value && claim.value.source && claim.value.source.name;

  // We want to use the short form uri for editing
  // This is what the user is used to seeing, they don't care about the claim id
  // We will select the claim id before they publish
  let editUri;
  if (claimIsMine) {
    const uriObject: { streamName: string, streamClaimId: string, channelName?: string } = {
      streamName: claim.name,
      streamClaimId: claim.claim_id,
    };
    if (channelName) {
      uriObject.channelName = channelName;
    }

    editUri = buildURI(uriObject);
  }

  const urlParams = new URLSearchParams(search);
  const collectionId = urlParams.get(COLLECTIONS_CONSTS.COLLECTION_ID);

  // @if TARGET='web'
  const [downloadClicked, setDownloadClicked] = React.useState(false);

  function handleWebDownload() {
    // download() causes 'streamingUrl' to be populated.
    download(uri);
    setDownloadClicked(true);
  }

  React.useEffect(() => {
    if (downloadClicked && streamingUrl) {
      webDownloadClaim(streamingUrl, fileName);
    }
  }, [downloadClicked, streamingUrl, fileName]);
  // @endif

  function handleRepostClick() {
    if (!hasChannels) {
      clearPlayingUri();
      push(`/$/${PAGES.CHANNEL_NEW}?redirect=${pathname}`);
      doToast({ message: __('A channel is required to repost on %SITE_NAME%', { SITE_NAME }) });
    } else {
      push(`/$/${PAGES.REPOST_NEW}?from=${encodeURIComponent(uri)}&redirect=${pathname}`);
    }
  }

  const lhsSection = (
    <>
      {ENABLE_FILE_REACTIONS && !reactionsDisabled && <FileReactions uri={uri} livestream={isLivestreamClaim} />}
      <ClaimSupportButton uri={uri} fileAction />
      <ClaimCollectionAddButton uri={uri} fileAction />
<<<<<<< HEAD
      <Button
        className="button--file-action"
        icon={ICONS.REPOST}
        label={
          claim.meta.reposted > 1 ? __(`%repost_total% Reposts`, { repost_total: claim.meta.reposted }) : __('Repost')
        }
        description={__('Repost')}
        requiresAuth={IS_WEB}
        onClick={handleRepostClick}
      />
=======
      {!hideRepost && (
        <Button
          button="alt"
          className="button--file-action"
          icon={ICONS.REPOST}
          label={
            claim.meta.reposted > 1 ? __(`%repost_total% Reposts`, { repost_total: claim.meta.reposted }) : __('Repost')
          }
          description={__('Repost')}
          requiresAuth={IS_WEB}
          onClick={handleRepostClick}
        />
      )}
>>>>>>> 50c606d9
      <Button
        className="button--file-action"
        icon={ICONS.SHARE}
        label={isMobile ? undefined : __('Share')}
        title={__('Share')}
        onClick={() => openModal(MODALS.SOCIAL_SHARE, { uri, webShareable, collectionId })}
      />
    </>
  );

  const rhsSection = (
    <>
      {/* @if TARGET='app' */}
      <FileDownloadLink uri={uri} />
      {/* @endif */}
      {claimIsMine && (
        <Button
          className="button--file-action"
          icon={ICONS.EDIT}
          label={isLivestreamClaim ? __('Update') : __('Edit')}
          navigate={`/$/${PAGES.UPLOAD}`}
          onClick={() => {
            prepareEdit(claim, editUri, fileInfo);
          }}
        />
      )}
      {showDelete && (
        <Button
          title={__('Remove from your library')}
          className="button--file-action"
          icon={ICONS.DELETE}
          description={__('Delete')}
          onClick={() => openModal(MODALS.CONFIRM_FILE_REMOVE, { uri })}
        />
      )}
      {(!isLivestreamClaim || !claimIsMine) && (
        <Menu>
          <MenuButton
            className="button--file-action"
            onClick={(e) => {
              e.stopPropagation();
              e.preventDefault();
            }}
          >
            <Icon size={20} icon={ICONS.MORE} />
          </MenuButton>
          <MenuList className="menu__list">
            {/* @if TARGET='web' */}
            {!isLivestreamClaim && (
              <MenuItem className="comment__menu-option" onSelect={handleWebDownload}>
                <div className="menu__link">
                  <Icon aria-hidden icon={ICONS.DOWNLOAD} />
                  {__('Download')}
                </div>
              </MenuItem>
            )}
            {/* @endif */}
            {!claimIsMine && (
              <MenuItem
                className="comment__menu-option"
                onSelect={() => push(`/$/${PAGES.REPORT_CONTENT}?claimId=${claimId}`)}
              >
                <div className="menu__link">
                  <Icon aria-hidden icon={ICONS.REPORT} />
                  {__('Report content')}
                </div>
              </MenuItem>
            )}
          </MenuList>
        </Menu>
      )}
    </>
  );

  if (isMobile) {
    return (
      <div className="media__actions">
        {lhsSection}
        {rhsSection}
      </div>
    );
  } else {
    return (
      <div className="media__actions">
        <div className="section__actions section__actions--no-margin">
          {lhsSection}
          {rhsSection}
        </div>
      </div>
    );
  }
}

export default FileActions;<|MERGE_RESOLUTION|>--- conflicted
+++ resolved
@@ -118,18 +118,6 @@
       {ENABLE_FILE_REACTIONS && !reactionsDisabled && <FileReactions uri={uri} livestream={isLivestreamClaim} />}
       <ClaimSupportButton uri={uri} fileAction />
       <ClaimCollectionAddButton uri={uri} fileAction />
-<<<<<<< HEAD
-      <Button
-        className="button--file-action"
-        icon={ICONS.REPOST}
-        label={
-          claim.meta.reposted > 1 ? __(`%repost_total% Reposts`, { repost_total: claim.meta.reposted }) : __('Repost')
-        }
-        description={__('Repost')}
-        requiresAuth={IS_WEB}
-        onClick={handleRepostClick}
-      />
-=======
       {!hideRepost && (
         <Button
           button="alt"
@@ -143,7 +131,6 @@
           onClick={handleRepostClick}
         />
       )}
->>>>>>> 50c606d9
       <Button
         className="button--file-action"
         icon={ICONS.SHARE}
